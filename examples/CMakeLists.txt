list(APPEND TF_EXAMPLES
  simple 
  attach_data
  async
  subflow_async
  observer 
  subflow 
  fibonacci 
  condition
  multi_condition
  switch_case
  do_while_loop
  while_loop
  if_else
  nested_if_else
  priority
  visualization 
  reduce 
  parallel_for 
  parallel_sort
  pipeline
  scalable_pipeline
  text_pipeline
  taskflow_pipeline
  parallel_graph_pipeline
<<<<<<< HEAD
=======
  parallel_data_pipeline
  parallel_deferred_pipeline
>>>>>>> a0b98e4e
  run 
  run_and_wait
  runtime
  worker_interface
  composition
  limited_concurrency
  cancel
  cancel_async
)

if (MSVC)
    if(MSVC_VERSION VERSION_LESS 1920)
        message("visual studio 2017 can not compile example: parallel_data_pipeline, skip it")
    endif()
else()
    list(append TF_EXAMPLES  parallel_data_pipeline)
endif()

foreach(example IN LISTS TF_EXAMPLES)
  add_executable(${example} ${example}.cpp)
  target_link_libraries(
    ${example} ${PROJECT_NAME} tf::default_settings
    )
  # set emcc options
  if (CMAKE_SYSTEM_NAME STREQUAL Emscripten)
    target_link_options(${example} PUBLIC -sASSERTIONS=1 -sPROXY_TO_PTHREAD -sTOTAL_MEMORY=1536MB -sEXIT_RUNTIME=1 -sUSE_PTHREADS=1)
    target_compile_options(${example} PUBLIC -matomics)
  endif()
endforeach()

# -----------------------------------------------------------------------------
# cuda examples
# -----------------------------------------------------------------------------
if(TF_BUILD_CUDA)
  add_subdirectory(cuda)
endif()

# -----------------------------------------------------------------------------
# sycl examples
# -----------------------------------------------------------------------------
if(TF_BUILD_SYCL)
  add_subdirectory(sycl)
endif()


#### TensorFrame Project
##set(CMAKE_RUNTIME_OUTPUT_DIRECTORY ${TF_EXAMPLE_DIR}/tensorframe)
#add_executable(add ${TF_EXAMPLE_DIR}/tensorframe/add.cpp)
#target_link_libraries(
#  add TensorFrame Threads::Threads tf::default_settings
#)


#### TaskflowDSL project
#### TODO: enable only when C++17 is available
##set(CMAKE_RUNTIME_OUTPUT_DIRECTORY ${TF_EXAMPLE_DIR}/dsl)
#add_executable(condition_dsl ${TF_EXAMPLE_DIR}/dsl/condition_dsl.cpp)
#target_link_libraries(
#  condition_dsl TaskflowDSL tf::default_settings
#)
#
#add_executable(simple_dsl ${TF_EXAMPLE_DIR}/dsl/simple_dsl.cpp)
#target_link_libraries(
#  simple_dsl TaskflowDSL tf::default_settings
#)
#
#add_executable(visualization_dsl ${TF_EXAMPLE_DIR}/dsl/visualization_dsl.cpp)
#target_link_libraries(
#  visualization_dsl TaskflowDSL tf::default_settings
#)<|MERGE_RESOLUTION|>--- conflicted
+++ resolved
@@ -23,11 +23,8 @@
   text_pipeline
   taskflow_pipeline
   parallel_graph_pipeline
-<<<<<<< HEAD
-=======
   parallel_data_pipeline
   parallel_deferred_pipeline
->>>>>>> a0b98e4e
   run 
   run_and_wait
   runtime
