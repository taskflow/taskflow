--- conflicted
+++ resolved
@@ -91,7 +91,7 @@
 // Procedure: test_dynamic_tasking
 template <typename T>
 void test_dynamic_tasking(T& threadpool) {
-  
+
   std::atomic<size_t> sum {0};
 
   std::function<void(int)> insert;
@@ -119,18 +119,12 @@
   else {
     promise.set_value(1);
   }
-<<<<<<< HEAD
-  
+
   // synchronize until all tasks finish
   threadpool.wait_for_all();
 
   REQUIRE(future.get() == 1);
   REQUIRE(sum == threadpool.num_workers());
-=======
-  tp.shutdown();
-
-  REQUIRE(counter == task_num);
->>>>>>> 17ee6fa7
 }
 
 // --------------------------------------------------------
