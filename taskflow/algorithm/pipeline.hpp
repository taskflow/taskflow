--- conflicted
+++ resolved
@@ -11,7 +11,6 @@
 
 namespace tf {
 
-<<<<<<< HEAD
 /**
 @enum PipeType
 
@@ -89,11 +88,6 @@
 
   C _callable;
 };
-=======
-// ----------------------------------------------------------------------------
-// Class Definition: Pipeflow
-// ----------------------------------------------------------------------------
->>>>>>> f8990db3
 
 /**
 @class Pipeflow
@@ -635,12 +629,8 @@
   // line task
   for(size_t l = 0; l < num_lines(); l++) {
 
-<<<<<<< HEAD
     _tasks[l + 1] = fb.emplace(
     [this, l] (tf::Runtime& rt, WorkerView wv, TaskView tv, Pipeflow* pf1) mutable {
-=======
-    _tasks[l + 1] = fb.emplace([this, l] (tf::Runtime& rt) mutable {
->>>>>>> f8990db3
 
       auto pf = &_pipeflows[l];
 
