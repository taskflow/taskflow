--- conflicted
+++ resolved
@@ -158,25 +158,12 @@
     _stop = true;
   }
   
-  /*
-    GL = moved to pulic from priate
-  */
   Pipeflow(size_t line, size_t pipe) :
     _line {line},
     _pipe {pipe} {
   }
   private:
 
-<<<<<<< HEAD
-/*
-  Pipeflow(size_t line, size_t pipe) :
-    _line {line},
-    _pipe {pipe} {
-  }
-*/
-
-=======
->>>>>>> 22945872
   size_t _line;
   size_t _pipe;
   size_t _token;
