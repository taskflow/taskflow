<!DOCTYPE html>
<html lang="en">
<head>
  <meta charset="UTF-8" />
  <title>tf namespace | Taskflow QuickStart</title>
  <link rel="stylesheet" href="https://fonts.googleapis.com/css?family=Source+Sans+Pro:400,400i,600,600i%7CSource+Code+Pro:400,400i,600" />
  <link rel="stylesheet" href="m-dark+documentation.compiled.css" />
  <link rel="icon" href="favicon.ico" type="image/vnd.microsoft.icon" />
  <meta name="viewport" content="width=device-width, initial-scale=1.0" />
  <meta name="theme-color" content="#22272e" />
</head>
<body>
<header><nav id="navigation">
  <div class="m-container">
    <div class="m-row">
      <span id="m-navbar-brand" class="m-col-t-8 m-col-m-none m-left-m">
        <a href="https://taskflow.github.io"><img src="taskflow_logo.png" alt="" />Taskflow</a> <span class="m-breadcrumb">|</span> <a href="index.html" class="m-thin">QuickStart</a>
      </span>
      <div class="m-col-t-4 m-hide-m m-text-right m-nopadr">
        <a href="#search" class="m-doc-search-icon" title="Search" onclick="return showSearch()"><svg style="height: 0.9rem;" viewBox="0 0 16 16">
          <path id="m-doc-search-icon-path" d="m6 0c-3.31 0-6 2.69-6 6 0 3.31 2.69 6 6 6 1.49 0 2.85-0.541 3.89-1.44-0.0164 0.338 0.147 0.759 0.5 1.15l3.22 3.79c0.552 0.614 1.45 0.665 2 0.115 0.55-0.55 0.499-1.45-0.115-2l-3.79-3.22c-0.392-0.353-0.812-0.515-1.15-0.5 0.895-1.05 1.44-2.41 1.44-3.89 0-3.31-2.69-6-6-6zm0 1.56a4.44 4.44 0 0 1 4.44 4.44 4.44 4.44 0 0 1-4.44 4.44 4.44 4.44 0 0 1-4.44-4.44 4.44 4.44 0 0 1 4.44-4.44z"/>
        </svg></a>
        <a id="m-navbar-show" href="#navigation" title="Show navigation"></a>
        <a id="m-navbar-hide" href="#" title="Hide navigation"></a>
      </div>
      <div id="m-navbar-collapse" class="m-col-t-12 m-show-m m-col-m-none m-right-m">
        <div class="m-row">
          <ol class="m-col-t-6 m-col-m-none">
            <li><a href="pages.html">Handbook</a></li>
            <li><a href="namespaces.html">Namespaces</a></li>
          </ol>
          <ol class="m-col-t-6 m-col-m-none" start="3">
            <li><a href="annotated.html">Classes</a></li>
            <li><a href="files.html">Files</a></li>
            <li class="m-show-m"><a href="#search" class="m-doc-search-icon" title="Search" onclick="return showSearch()"><svg style="height: 0.9rem;" viewBox="0 0 16 16">
              <use href="#m-doc-search-icon-path" />
            </svg></a></li>
          </ol>
        </div>
      </div>
    </div>
  </div>
</nav></header>
<main><article>
  <div class="m-container m-container-inflatable">
    <div class="m-row">
      <div class="m-col-l-10 m-push-l-1">
        <h1>
          tf <span class="m-thin">namespace</span>
        </h1>
        <p>taskflow namespace</p>
        <nav class="m-block m-default">
          <h3>Contents</h3>
          <ul>
            <li>
              Reference
              <ul>
                <li><a href="#nested-classes">Classes</a></li>
                <li><a href="#enum-members">Enums</a></li>
                <li><a href="#typedef-members">Typedefs</a></li>
                <li><a href="#func-members">Functions</a></li>
                <li><a href="#var-members">Variables</a></li>
              </ul>
            </li>
          </ul>
        </nav>
        <section id="nested-classes">
          <h2><a href="#nested-classes">Classes</a></h2>
          <dl class="m-doc">
            <dt>
              <div class="m-doc-template">template&lt;typename T, unsigned N = 2&gt;</div>
              class <a href="classtf_1_1SmallVector.html" class="m-doc">SmallVector</a>
            </dt>
            <dd>class to define a vector optimized for small array</dd>
            <dt>
              class <a href="classtf_1_1Graph.html" class="m-doc">Graph</a>
            </dt>
            <dd>class to create a graph object</dd>
            <dt>
              class <a href="classtf_1_1Runtime.html" class="m-doc">Runtime</a>
            </dt>
            <dd>class to include a runtime object in a task</dd>
            <dt>
              struct <a href="structtf_1_1TaskParams.html" class="m-doc">TaskParams</a>
            </dt>
            <dd>task parameters to use when creating an asynchronous task</dd>
            <dt>
              struct <a href="structtf_1_1DefaultTaskParams.html" class="m-doc">DefaultTaskParams</a>
            </dt>
            <dd>empty task parameter type for compile-time optimization</dd>
            <dt>
              <div class="m-doc-template">template&lt;typename T, unsigned TF_MAX_PRIORITY = static_cast&lt;unsigned&gt;(<a href="namespacetf.html#ac9f4add8f716ed323b0bdbbc1d89346fa26a4b44a837bf97b972628509912b4a5" class="m-doc">TaskPriority::<wbr />MAX</a>)&gt;</div>
              class <a href="classtf_1_1TaskQueue.html" class="m-doc">TaskQueue</a>
            </dt>
            <dd>class to create a lock-free unbounded single-producer multiple-consumer queue</dd>
            <dt>
              class <a href="classtf_1_1FlowBuilder.html" class="m-doc">FlowBuilder</a>
            </dt>
            <dd>class to build a task dependency graph</dd>
            <dt>
              class <a href="classtf_1_1Subflow.html" class="m-doc">Subflow</a>
            </dt>
            <dd>class to construct a subflow graph from the execution of a dynamic task</dd>
            <dt>
              class <a href="classtf_1_1Worker.html" class="m-doc">Worker</a>
            </dt>
            <dd>class to create a worker in an executor</dd>
            <dt>
              class <a href="classtf_1_1WorkerView.html" class="m-doc">WorkerView</a>
            </dt>
            <dd>class to create an immutable view of a worker in an executor</dd>
            <dt>
              class <a href="classtf_1_1Task.html" class="m-doc">Task</a>
            </dt>
            <dd>class to create a task handle over a node in a taskflow graph</dd>
            <dt>
              class <a href="classtf_1_1TaskView.html" class="m-doc">TaskView</a>
            </dt>
            <dd>class to access task information from the observer interface</dd>
            <dt>
              class <a href="classtf_1_1AsyncTask.html" class="m-doc">AsyncTask</a>
            </dt>
            <dd>class to create a dependent asynchronous task (async task)</dd>
            <dt>
              class <a href="classtf_1_1Semaphore.html" class="m-doc">Semaphore</a>
            </dt>
            <dd>class to create a semophore object for building a concurrency constraint</dd>
            <dt>
              class <a href="classtf_1_1Taskflow.html" class="m-doc">Taskflow</a>
            </dt>
            <dd>class to create a taskflow object</dd>
            <dt>
              <div class="m-doc-template">template&lt;typename T&gt;</div>
              class <a href="classtf_1_1Future.html" class="m-doc">Future</a>
            </dt>
<<<<<<< HEAD
            <dd>default closure wrapper that simply runs the given closure as is</dd>
=======
            <dd>class to access the result of an execution</dd>
>>>>>>> e01c7472
            <dt>
              class <a href="classtf_1_1ObserverInterface.html" class="m-doc">ObserverInterface</a>
            </dt>
            <dd>class to derive an executor observer</dd>
            <dt>
              class <a href="classtf_1_1ChromeObserver.html" class="m-doc">ChromeObserver</a>
            </dt>
            <dd>class to create an observer based on Chrome tracing format</dd>
            <dt>
              class <a href="classtf_1_1TFProfObserver.html" class="m-doc">TFProfObserver</a>
            </dt>
            <dd>class to create an observer based on the built-in taskflow profiler format</dd>
            <dt>
              struct <a href="structtf_1_1DefaultClosureWrapper.html" class="m-doc">DefaultClosureWrapper</a>
            </dt>
            <dd>default closure wrapper that simplies runs the given closure as is</dd>
            <dt>
              <div class="m-doc-template">template&lt;typename C = <a href="structtf_1_1DefaultClosureWrapper.html" class="m-doc">DefaultClosureWrapper</a>&gt;</div>
              class <a href="classtf_1_1PartitionerBase.html" class="m-doc">PartitionerBase</a>
            </dt>
            <dd>class to derive a partitioner for scheduling parallel algorithms</dd>
            <dt>
              <div class="m-doc-template">template&lt;typename C = <a href="structtf_1_1DefaultClosureWrapper.html" class="m-doc">DefaultClosureWrapper</a>&gt;</div>
              class <a href="classtf_1_1GuidedPartitioner.html" class="m-doc">GuidedPartitioner</a>
            </dt>
            <dd>class to construct a guided partitioner for scheduling parallel algorithms</dd>
            <dt>
              <div class="m-doc-template">template&lt;typename C = <a href="structtf_1_1DefaultClosureWrapper.html" class="m-doc">DefaultClosureWrapper</a>&gt;</div>
              class <a href="classtf_1_1DynamicPartitioner.html" class="m-doc">DynamicPartitioner</a>
            </dt>
            <dd>class to construct a dynamic partitioner for scheduling parallel algorithms</dd>
            <dt>
              <div class="m-doc-template">template&lt;typename C = <a href="structtf_1_1DefaultClosureWrapper.html" class="m-doc">DefaultClosureWrapper</a>&gt;</div>
              class <a href="classtf_1_1StaticPartitioner.html" class="m-doc">StaticPartitioner</a>
            </dt>
            <dd>class to construct a static partitioner for scheduling parallel algorithms</dd>
            <dt>
              <div class="m-doc-template">template&lt;typename C = <a href="structtf_1_1DefaultClosureWrapper.html" class="m-doc">DefaultClosureWrapper</a>&gt;</div>
              class <a href="classtf_1_1RandomPartitioner.html" class="m-doc">RandomPartitioner</a>
            </dt>
            <dd>class to construct a random partitioner for scheduling parallel algorithms</dd>
            <dt>
              class <a href="classtf_1_1Pipeflow.html" class="m-doc">Pipeflow</a>
            </dt>
            <dd>class to create a pipeflow object used by the pipe callable</dd>
            <dt>
              <div class="m-doc-template">template&lt;typename C = <a href="http://en.cppreference.com/w/cpp/utility/functional/function.html" class="m-doc-external">std::<wbr />function</a>&lt;void(<a href="classtf_1_1Pipeflow.html" class="m-doc">tf::<wbr />Pipeflow</a>&amp;)&gt;&gt;</div>
              class <a href="classtf_1_1Pipe.html" class="m-doc">Pipe</a>
            </dt>
            <dd>class to create a pipe object for a pipeline stage</dd>
            <dt>
              <div class="m-doc-template">template&lt;typename... Ps&gt;</div>
              class <a href="classtf_1_1Pipeline.html" class="m-doc">Pipeline</a>
            </dt>
            <dd>class to create a pipeline scheduling framework</dd>
            <dt>
              <div class="m-doc-template">template&lt;typename P&gt;</div>
              class <a href="classtf_1_1ScalablePipeline.html" class="m-doc">ScalablePipeline</a>
            </dt>
            <dd>class to create a scalable pipeline object</dd>
            <dt>
              <div class="m-doc-template">template&lt;typename Input, typename Output, typename C&gt;</div>
              class <a href="classtf_1_1DataPipe.html" class="m-doc">DataPipe</a>
            </dt>
            <dd>class to create a stage in a data-parallel pipeline</dd>
            <dt>
              <div class="m-doc-template">template&lt;typename... Ps&gt;</div>
              class <a href="classtf_1_1DataPipeline.html" class="m-doc">DataPipeline</a>
            </dt>
            <dd>class to create a data-parallel pipeline scheduling framework</dd>
            <dt>
              class <a href="classtf_1_1cudaScopedDevice.html" class="m-doc">cudaScopedDevice</a>
            </dt>
            <dd>class to create an RAII-styled context switch</dd>
            <dt>
              <div class="m-doc-template">template&lt;typename T&gt;</div>
              class <a href="classtf_1_1cudaDeviceAllocator.html" class="m-doc">cudaDeviceAllocator</a>
            </dt>
            <dd>class to create a CUDA device allocator</dd>
            <dt>
              <div class="m-doc-template">template&lt;typename T&gt;</div>
              class <a href="classtf_1_1cudaUSMAllocator.html" class="m-doc">cudaUSMAllocator</a>
            </dt>
            <dd>class to create a unified shared memory (USM) allocator</dd>
            <dt>
              class <a href="classtf_1_1cudaStream.html" class="m-doc">cudaStream</a>
            </dt>
            <dd>class to create an RAII-styled wrapper over a native CUDA stream</dd>
            <dt>
              class <a href="classtf_1_1cudaEvent.html" class="m-doc">cudaEvent</a>
            </dt>
            <dd>class to create an RAII-styled wrapper over a native CUDA event</dd>
            <dt>
              class <a href="classtf_1_1cudaTask.html" class="m-doc">cudaTask</a>
            </dt>
            <dd>class to create a task handle over an internal node of a cudaFlow graph</dd>
            <dt>
              class <a href="classtf_1_1cudaFlow.html" class="m-doc">cudaFlow</a>
            </dt>
            <dd>class to create a cudaFlow task dependency graph</dd>
            <dt>
              class <a href="classtf_1_1cudaFlowSequentialOptimizer.html" class="m-doc">cudaFlowSequentialOptimizer</a>
            </dt>
            <dd>class to capture a CUDA graph using a sequential stream</dd>
            <dt>
              class <a href="classtf_1_1cudaFlowLinearOptimizer.html" class="m-doc">cudaFlowLinearOptimizer</a>
            </dt>
            <dd>class to capture a linear CUDA graph using a sequential stream</dd>
            <dt>
              class <a href="classtf_1_1cudaFlowRoundRobinOptimizer.html" class="m-doc">cudaFlowRoundRobinOptimizer</a>
            </dt>
            <dd>class to capture a CUDA graph using a round-robin algorithm</dd>
            <dt>
              class <a href="classtf_1_1cudaFlowCapturer.html" class="m-doc">cudaFlowCapturer</a>
            </dt>
            <dd>class to create a cudaFlow graph using stream capture</dd>
            <dt>
              <div class="m-doc-template">template&lt;unsigned NT, unsigned VT&gt;</div>
              class <a href="classtf_1_1cudaExecutionPolicy.html" class="m-doc">cudaExecutionPolicy</a>
            </dt>
            <dd>class to define execution policy for CUDA standard algorithms</dd>
          </dl>
        </section>
        <section id="enum-members">
          <h2><a href="#enum-members">Enums</a></h2>
          <dl class="m-doc">
            <dt>
              <span class="m-doc-wrap-bumper">enum class <a href="#ac9f4add8f716ed323b0bdbbc1d89346f" class="m-doc">TaskPriority</a>: unsigned { </span><span class="m-doc-wrap"><a href="#ac9f4add8f716ed323b0bdbbc1d89346fab89de3b4b81c4facfac906edf29aec8c" class="m-doc">HIGH</a> = 0,
              <a href="#ac9f4add8f716ed323b0bdbbc1d89346fa1e23852820b9154316c7c06e2b7ba051" class="m-doc">NORMAL</a> = 1,
              <a href="#ac9f4add8f716ed323b0bdbbc1d89346fa41bc94cbd8eebea13ce0491b2ac11b88" class="m-doc">LOW</a> = 2,
              <a href="#ac9f4add8f716ed323b0bdbbc1d89346fa26a4b44a837bf97b972628509912b4a5" class="m-doc">MAX</a> = 3 }</span>
            </dt>
            <dd>enumeration of all task priority values</dd>
            <dt>
              <span class="m-doc-wrap-bumper">enum class <a href="#a1355048578785a80414707ff308b395a" class="m-doc">TaskType</a>: int { </span><span class="m-doc-wrap"><a href="#a1355048578785a80414707ff308b395aae54e6f6ba0c7cbb4eb7a2016e2f17842" class="m-doc">PLACEHOLDER</a> = 0,
              <a href="#a1355048578785a80414707ff308b395aafe6f99ef1ec99efbdc19a9786cf1facc" class="m-doc">STATIC</a>,
              <a href="#a1355048578785a80414707ff308b395aa46be697979903d784a70aeec45eb14ad" class="m-doc">SUBFLOW</a>,
              <a href="#a1355048578785a80414707ff308b395aa9f768c0bb1c3e84ca086a85211e978ac" class="m-doc">CONDITION</a>,
              <a href="#a1355048578785a80414707ff308b395aa1cf5e1f5569acda3c4a88a91c5130a69" class="m-doc">MODULE</a>,
              <a href="#a1355048578785a80414707ff308b395aabe553330beb7b3d994656e0a4e66cd96" class="m-doc">ASYNC</a>,
              <a href="#a1355048578785a80414707ff308b395aa0db45d2a4141101bdfe48e3314cfbca3" class="m-doc">UNDEFINED</a> }</span>
            </dt>
            <dd>enumeration of all task types</dd>
            <dt id="a192f7cb0fab2eb6f1c84f6046706435d">
              <span class="m-doc-wrap-bumper">enum class <a href="#a192f7cb0fab2eb6f1c84f6046706435d" class="m-doc-self">ObserverType</a>: int { </span><span class="m-doc-wrap"><a href="#a192f7cb0fab2eb6f1c84f6046706435dac19bf39d8838d00eddb556775fa8acce" class="m-doc">TFPROF</a> = 0,
              <a href="#a192f7cb0fab2eb6f1c84f6046706435da37960509766262569d504f02a0ee986d" class="m-doc">CHROME</a>,
              <a href="#a192f7cb0fab2eb6f1c84f6046706435da0db45d2a4141101bdfe48e3314cfbca3" class="m-doc">UNDEFINED</a> }</span>
            </dt>
            <dd>enumeration of all observer types</dd>
            <dt>
              <span class="m-doc-wrap-bumper">enum class <a href="#a32d51425fa23cd0dc3518c16cf3bb6c0" class="m-doc">PartitionerType</a>: int { </span><span class="m-doc-wrap"><a href="#a32d51425fa23cd0dc3518c16cf3bb6c0afe6f99ef1ec99efbdc19a9786cf1facc" class="m-doc">STATIC</a>,
              <a href="#a32d51425fa23cd0dc3518c16cf3bb6c0a0fcc90da4811c877ba9f9c12f7d60bc9" class="m-doc">DYNAMIC</a> }</span>
            </dt>
            <dd>enumeration of all partitioner types</dd>
            <dt>
              <span class="m-doc-wrap-bumper">enum class <a href="#abb7a11e41fd457f69e7ff45d4c769564" class="m-doc">PipeType</a>: int { </span><span class="m-doc-wrap"><a href="#abb7a11e41fd457f69e7ff45d4c769564adf13a99b035d6f0bce4f44ab18eec8eb" class="m-doc">PARALLEL</a> = 1,
              <a href="#abb7a11e41fd457f69e7ff45d4c769564a7b804a28d6154ab8007287532037f1d0" class="m-doc">SERIAL</a> = 2 }</span>
            </dt>
            <dd>enumeration of all pipe types</dd>
            <dt>
              <span class="m-doc-wrap-bumper">enum class <a href="#afebc56ae6d5765010d0dd13a5f04132e" class="m-doc">cudaTaskType</a>: int { </span><span class="m-doc-wrap"><a href="#afebc56ae6d5765010d0dd13a5f04132eaba2b45bdc11e2a4a6e86aab2ac693cbb" class="m-doc">EMPTY</a> = 0,
              <a href="#afebc56ae6d5765010d0dd13a5f04132eab9361011891280a44d85b967739cc6a5" class="m-doc">HOST</a>,
              <a href="#afebc56ae6d5765010d0dd13a5f04132ea41d4dbfd78ceea21abb0ecb03c3cc921" class="m-doc">MEMSET</a>,
              <a href="#afebc56ae6d5765010d0dd13a5f04132eac5d10cc70cce96265c445f14e7f5aba4" class="m-doc">MEMCPY</a>,
              <a href="#afebc56ae6d5765010d0dd13a5f04132ea35c10219c45ccfb5b07444fd7e17214c" class="m-doc">KERNEL</a>,
              <a href="#afebc56ae6d5765010d0dd13a5f04132ea46be697979903d784a70aeec45eb14ad" class="m-doc">SUBFLOW</a>,
              <a href="#afebc56ae6d5765010d0dd13a5f04132eab72f08e0732365cac9599b5c42157bf9" class="m-doc">CAPTURE</a>,
              <a href="#afebc56ae6d5765010d0dd13a5f04132ea0db45d2a4141101bdfe48e3314cfbca3" class="m-doc">UNDEFINED</a> }</span>
            </dt>
            <dd>enumeration of all cudaTask types</dd>
          </dl>
        </section>
        <section id="typedef-members">
          <h2><a href="#typedef-members">Typedefs</a></h2>
          <dl class="m-doc">
            <dt id="a8cff4bbd797dde4dfab096c3cc657833">
              using <a href="#a8cff4bbd797dde4dfab096c3cc657833" class="m-doc-self">observer_stamp_t</a> = <a href="http://en.cppreference.com/w/cpp/chrono/time_point.html" class="m-doc-external">std::<wbr />chrono::<wbr />time_point</a>&lt;<a href="http://en.cppreference.com/w/cpp/chrono/steady_clock.html" class="m-doc-external">std::<wbr />chrono::<wbr />steady_clock</a>&gt;
            </dt>
            <dd>default time point type of observers</dd>
            <dt>
              using <a href="#a66b72776c788898aee9e132b0ea9b405" class="m-doc">DefaultPartitioner</a> = <a href="classtf_1_1GuidedPartitioner.html" class="m-doc">GuidedPartitioner</a>&lt;&gt;
            </dt>
            <dd>default partitioner set to <a href="classtf_1_1GuidedPartitioner.html" class="m-doc">tf::<wbr />GuidedPartitioner</a></dd>
            <dt id="a0e267ab3e1baeb1962f3b3a374de9553">
              using <a href="#a0e267ab3e1baeb1962f3b3a374de9553" class="m-doc-self">cudaDefaultExecutionPolicy</a> = <a href="classtf_1_1cudaExecutionPolicy.html" class="m-doc">cudaExecutionPolicy</a>&lt;512, 7&gt;
            </dt>
            <dd>default execution policy</dd>
          </dl>
        </section>
        <section id="func-members">
          <h2><a href="#func-members">Functions</a></h2>
          <dl class="m-doc">
            <dt>
              <span class="m-doc-wrap-bumper">auto <a href="#a9ca58dc6c666698cc7373eb0262140ef" class="m-doc">to_string</a>(</span><span class="m-doc-wrap"><a href="namespacetf.html#a1355048578785a80414707ff308b395a" class="m-doc">TaskType</a> type) -&gt; const char*</span>
            </dt>
            <dd>convert a task type to a human-readable string</dd>
            <dt id="ad216aea4d0f648e149e47374ad015b1f">
              <span class="m-doc-wrap-bumper">auto <a href="#ad216aea4d0f648e149e47374ad015b1f" class="m-doc-self">operator&lt;&lt;</a>(</span><span class="m-doc-wrap"><a href="http://en.cppreference.com/w/cpp/io/basic_ostream.html" class="m-doc-external">std::<wbr />ostream</a>&amp; os,
              const <a href="classtf_1_1Task.html" class="m-doc">Task</a>&amp; task) -&gt; <a href="http://en.cppreference.com/w/cpp/io/basic_ostream.html" class="m-doc-external">std::<wbr />ostream</a>&amp;</span>
            </dt>
            <dd>overload of ostream inserter operator for <a href="classtf_1_1Task.html" class="m-doc">Task</a></dd>
            <dt>
              <div class="m-doc-template">template&lt;typename I, std::enable_if_t&lt;std::is_same_v&lt;deref_t&lt;I&gt;, Semaphore&gt;, void&gt;* = nullptr&gt;</div>
              <span class="m-doc-wrap-bumper">auto <a href="#a53463bb4958601e2772d848da92d9040" class="m-doc">try_acquire</a>(</span><span class="m-doc-wrap">I first,
              I last) -&gt; bool</span>
            </dt>
            <dd>tries to acquire all semaphores in the specified range</dd>
            <dt>
              <div class="m-doc-template">template&lt;typename... S, std::enable_if_t&lt;all_same_v&lt;Semaphore, std::decay_t&lt;S&gt;...&gt;, void&gt;* = nullptr&gt;</div>
              <span class="m-doc-wrap-bumper">auto <a href="#a642de1b981de4303e2ea61006d3d02c8" class="m-doc">try_acquire</a>(</span><span class="m-doc-wrap">S &amp;&amp; ... semaphores) -&gt; bool</span>
            </dt>
            <dd>tries to acquire all semaphores</dd>
            <dt>
              <div class="m-doc-template">template&lt;typename I, std::enable_if_t&lt;std::is_same_v&lt;deref_t&lt;I&gt;, Semaphore&gt;, void&gt;* = nullptr&gt;</div>
              <span class="m-doc-wrap-bumper">void <a href="#ac61af60917cda9b16b190a12034c7323" class="m-doc">release</a>(</span><span class="m-doc-wrap">I first,
              I last)</span>
            </dt>
            <dd>tries to acquire all semaphores in the specified range</dd>
            <dt>
              <div class="m-doc-template">template&lt;typename... S, std::enable_if_t&lt;all_same_v&lt;Semaphore, std::decay_t&lt;S&gt;...&gt;, void&gt;* = nullptr&gt;</div>
              <span class="m-doc-wrap-bumper">void <a href="#aad83ac689ce52e0a7249c051ca76717b" class="m-doc">release</a>(</span><span class="m-doc-wrap">S &amp;&amp; ... semaphores)</span>
            </dt>
            <dd>tries to acquire all semaphores</dd>
            <dt id="aa3fc0699b2c2b8f2f76bb39f91be1acb">
              <span class="m-doc-wrap-bumper">auto <a href="#aa3fc0699b2c2b8f2f76bb39f91be1acb" class="m-doc-self">to_string</a>(</span><span class="m-doc-wrap"><a href="namespacetf.html#a192f7cb0fab2eb6f1c84f6046706435d" class="m-doc">ObserverType</a> type) -&gt; const char*</span>
            </dt>
            <dd>convert an observer type to a human-readable string</dd>
            <dt>
              <div class="m-doc-template">template&lt;typename Input, typename Output, typename C&gt;</div>
              <span class="m-doc-wrap-bumper">auto <a href="#a8975fa5762088789adb0b60f38208309" class="m-doc">make_data_pipe</a>(</span><span class="m-doc-wrap"><a href="namespacetf.html#abb7a11e41fd457f69e7ff45d4c769564" class="m-doc">PipeType</a> d,
              C&amp;&amp; callable) -&gt; auto</span>
            </dt>
            <dd>function to construct a data pipe (<a href="classtf_1_1DataPipe.html" class="m-doc">tf::<wbr />DataPipe</a>)</dd>
            <dt id="abffa70155a5f160b7ceb86ee52ab2136">
              <span class="m-doc-wrap-bumper">auto <a href="#abffa70155a5f160b7ceb86ee52ab2136" class="m-doc-self">cuda_get_num_devices</a>(</span><span class="m-doc-wrap">) -&gt; size_t</span>
            </dt>
            <dd>queries the number of available devices</dd>
            <dt id="a235f5a9ce203d538eec1f4114221d473">
              <span class="m-doc-wrap-bumper">auto <a href="#a235f5a9ce203d538eec1f4114221d473" class="m-doc-self">cuda_get_device</a>(</span><span class="m-doc-wrap">) -&gt; int</span>
            </dt>
            <dd>gets the current device associated with the caller thread</dd>
            <dt id="ade2938289fa49aafc9b2b7b090deaa22">
              <span class="m-doc-wrap-bumper">void <a href="#ade2938289fa49aafc9b2b7b090deaa22" class="m-doc-self">cuda_set_device</a>(</span><span class="m-doc-wrap">int id)</span>
            </dt>
            <dd>switches to a given device context</dd>
            <dt id="a403b679694f4c85c857163b47e84d566">
              <span class="m-doc-wrap-bumper">void <a href="#a403b679694f4c85c857163b47e84d566" class="m-doc-self">cuda_get_device_property</a>(</span><span class="m-doc-wrap">int i,
              cudaDeviceProp&amp; p)</span>
            </dt>
            <dd>obtains the device property</dd>
            <dt id="a0e82b8a929e12349240276e34ec9f8c8">
              <span class="m-doc-wrap-bumper">auto <a href="#a0e82b8a929e12349240276e34ec9f8c8" class="m-doc-self">cuda_get_device_property</a>(</span><span class="m-doc-wrap">int i) -&gt; cudaDeviceProp</span>
            </dt>
            <dd>obtains the device property</dd>
            <dt id="aff8073c78daa741df76b530a0e602287">
              <span class="m-doc-wrap-bumper">void <a href="#aff8073c78daa741df76b530a0e602287" class="m-doc-self">cuda_dump_device_property</a>(</span><span class="m-doc-wrap"><a href="http://en.cppreference.com/w/cpp/io/basic_ostream.html" class="m-doc-external">std::<wbr />ostream</a>&amp; os,
              const cudaDeviceProp&amp; p)</span>
            </dt>
            <dd>dumps the device property</dd>
            <dt id="abf813f7ac4249d1b752d1b724f970deb">
              <span class="m-doc-wrap-bumper">auto <a href="#abf813f7ac4249d1b752d1b724f970deb" class="m-doc-self">cuda_get_device_max_threads_per_block</a>(</span><span class="m-doc-wrap">int d) -&gt; size_t</span>
            </dt>
            <dd>queries the maximum threads per block on a device</dd>
            <dt id="af8184bb128c446fe383315f3dc15acf6">
              <span class="m-doc-wrap-bumper">auto <a href="#af8184bb128c446fe383315f3dc15acf6" class="m-doc-self">cuda_get_device_max_x_dim_per_block</a>(</span><span class="m-doc-wrap">int d) -&gt; size_t</span>
            </dt>
            <dd>queries the maximum x-dimension per block on a device</dd>
            <dt id="a9aba5f29135b9da29015c2a367ab1d70">
              <span class="m-doc-wrap-bumper">auto <a href="#a9aba5f29135b9da29015c2a367ab1d70" class="m-doc-self">cuda_get_device_max_y_dim_per_block</a>(</span><span class="m-doc-wrap">int d) -&gt; size_t</span>
            </dt>
            <dd>queries the maximum y-dimension per block on a device</dd>
            <dt id="a5580f59e633625b2f344bbf477d17c2f">
              <span class="m-doc-wrap-bumper">auto <a href="#a5580f59e633625b2f344bbf477d17c2f" class="m-doc-self">cuda_get_device_max_z_dim_per_block</a>(</span><span class="m-doc-wrap">int d) -&gt; size_t</span>
            </dt>
            <dd>queries the maximum z-dimension per block on a device</dd>
            <dt id="a597579c8a9ab31244418e30a5aa74491">
              <span class="m-doc-wrap-bumper">auto <a href="#a597579c8a9ab31244418e30a5aa74491" class="m-doc-self">cuda_get_device_max_x_dim_per_grid</a>(</span><span class="m-doc-wrap">int d) -&gt; size_t</span>
            </dt>
            <dd>queries the maximum x-dimension per grid on a device</dd>
            <dt id="a91d5c1609a7542949dd56d08b7c4c645">
              <span class="m-doc-wrap-bumper">auto <a href="#a91d5c1609a7542949dd56d08b7c4c645" class="m-doc-self">cuda_get_device_max_y_dim_per_grid</a>(</span><span class="m-doc-wrap">int d) -&gt; size_t</span>
            </dt>
            <dd>queries the maximum y-dimension per grid on a device</dd>
            <dt id="a0373e32a20c7fc90c4f0461ee41bb918">
              <span class="m-doc-wrap-bumper">auto <a href="#a0373e32a20c7fc90c4f0461ee41bb918" class="m-doc-self">cuda_get_device_max_z_dim_per_grid</a>(</span><span class="m-doc-wrap">int d) -&gt; size_t</span>
            </dt>
            <dd>queries the maximum z-dimension per grid on a device</dd>
            <dt id="aeca46ac171c4941a75aafddfe7546bfa">
              <span class="m-doc-wrap-bumper">auto <a href="#aeca46ac171c4941a75aafddfe7546bfa" class="m-doc-self">cuda_get_device_max_shm_per_block</a>(</span><span class="m-doc-wrap">int d) -&gt; size_t</span>
            </dt>
            <dd>queries the maximum shared memory size in bytes per block on a device</dd>
            <dt id="aea1b2af1073496f047d6fb9984cff4f1">
              <span class="m-doc-wrap-bumper">auto <a href="#aea1b2af1073496f047d6fb9984cff4f1" class="m-doc-self">cuda_get_device_warp_size</a>(</span><span class="m-doc-wrap">int d) -&gt; size_t</span>
            </dt>
            <dd>queries the warp size on a device</dd>
            <dt id="a1fb03793a6b8705026b80ef87599d4d5">
              <span class="m-doc-wrap-bumper">auto <a href="#a1fb03793a6b8705026b80ef87599d4d5" class="m-doc-self">cuda_get_device_compute_capability_major</a>(</span><span class="m-doc-wrap">int d) -&gt; int</span>
            </dt>
            <dd>queries the major number of compute capability of a device</dd>
            <dt id="a71f5177665f4f7e18984ccc57d625602">
              <span class="m-doc-wrap-bumper">auto <a href="#a71f5177665f4f7e18984ccc57d625602" class="m-doc-self">cuda_get_device_compute_capability_minor</a>(</span><span class="m-doc-wrap">int d) -&gt; int</span>
            </dt>
            <dd>queries the minor number of compute capability of a device</dd>
            <dt id="ad389294b4d1c14219d8d098f796e27c5">
              <span class="m-doc-wrap-bumper">auto <a href="#ad389294b4d1c14219d8d098f796e27c5" class="m-doc-self">cuda_get_device_unified_addressing</a>(</span><span class="m-doc-wrap">int d) -&gt; bool</span>
            </dt>
            <dd>queries if the device supports unified addressing</dd>
            <dt id="a43ac57f0eca3aa83c04bec3c4da9ab82">
              <span class="m-doc-wrap-bumper">auto <a href="#a43ac57f0eca3aa83c04bec3c4da9ab82" class="m-doc-self">cuda_get_driver_version</a>(</span><span class="m-doc-wrap">) -&gt; int</span>
            </dt>
            <dd>queries the latest CUDA version (1000 * major + 10 * minor) supported by the driver</dd>
            <dt id="a31258ad089c6f847c8cd636cd72d6949">
              <span class="m-doc-wrap-bumper">auto <a href="#a31258ad089c6f847c8cd636cd72d6949" class="m-doc-self">cuda_get_runtime_version</a>(</span><span class="m-doc-wrap">) -&gt; int</span>
            </dt>
            <dd>queries the CUDA <a href="classtf_1_1Runtime.html" class="m-doc">Runtime</a> version (1000 * major + 10 * minor)</dd>
            <dt id="a1effcf929b7e488925f9e12d74c8c62b">
              <span class="m-doc-wrap-bumper">auto <a href="#a1effcf929b7e488925f9e12d74c8c62b" class="m-doc-self">cuda_get_free_mem</a>(</span><span class="m-doc-wrap">int d) -&gt; size_t</span>
            </dt>
            <dd>queries the free memory (expensive call)</dd>
            <dt id="a58bbc8d5d955582d6b5f7fdac51d010b">
              <span class="m-doc-wrap-bumper">auto <a href="#a58bbc8d5d955582d6b5f7fdac51d010b" class="m-doc-self">cuda_get_total_mem</a>(</span><span class="m-doc-wrap">int d) -&gt; size_t</span>
            </dt>
            <dd>queries the total available memory (expensive call)</dd>
            <dt>
              <div class="m-doc-template">template&lt;typename T&gt;</div>
              <span class="m-doc-wrap-bumper">auto <a href="#a6f04fd3168c45eeb2dffb223e5c81e45" class="m-doc">cuda_malloc_device</a>(</span><span class="m-doc-wrap">size_t N,
              int d) -&gt; T*</span>
            </dt>
            <dd>allocates memory on the given device for holding <code>N</code> elements of type <code>T</code></dd>
            <dt>
              <div class="m-doc-template">template&lt;typename T&gt;</div>
              <span class="m-doc-wrap-bumper">auto <a href="#ab9b68b8f4336f13b190d573969cb1cf7" class="m-doc">cuda_malloc_device</a>(</span><span class="m-doc-wrap">size_t N) -&gt; T*</span>
            </dt>
            <dd>allocates memory on the current device associated with the caller</dd>
            <dt>
              <div class="m-doc-template">template&lt;typename T&gt;</div>
              <span class="m-doc-wrap-bumper">auto <a href="#a8eed05685b030fc44703213a4ef86f11" class="m-doc">cuda_malloc_shared</a>(</span><span class="m-doc-wrap">size_t N) -&gt; T*</span>
            </dt>
            <dd>allocates shared memory for holding <code>N</code> elements of type <code>T</code></dd>
            <dt>
              <div class="m-doc-template">template&lt;typename T&gt;</div>
              <span class="m-doc-wrap-bumper">void <a href="#ac7a8fe7456b888d6072ba94783c5003c" class="m-doc">cuda_free</a>(</span><span class="m-doc-wrap">T* ptr,
              int d)</span>
            </dt>
            <dd>frees memory on the GPU device</dd>
            <dt>
              <div class="m-doc-template">template&lt;typename T&gt;</div>
              <span class="m-doc-wrap-bumper">void <a href="#ae174a3a49b91ef21554dac16806f0d72" class="m-doc">cuda_free</a>(</span><span class="m-doc-wrap">T* ptr)</span>
            </dt>
            <dd>frees memory on the GPU device</dd>
            <dt>
              <span class="m-doc-wrap-bumper">void <a href="#aa4266474b921f8ed7d9ec8071fded2a4" class="m-doc">cuda_memcpy_async</a>(</span><span class="m-doc-wrap">cudaStream_t stream,
              void* dst,
              const void* src,
              size_t count)</span>
            </dt>
            <dd>copies data between host and device asynchronously through a stream</dd>
            <dt>
              <span class="m-doc-wrap-bumper">void <a href="#a6615554d2954e895755411ee444d9760" class="m-doc">cuda_memset_async</a>(</span><span class="m-doc-wrap">cudaStream_t stream,
              void* devPtr,
              int value,
              size_t count)</span>
            </dt>
            <dd>initializes or sets GPU memory to the given value byte by byte</dd>
            <dt id="af21fe1eaf680dbddc0503ef5d1a9a664">
              <span class="m-doc-wrap-bumper">auto <a href="#af21fe1eaf680dbddc0503ef5d1a9a664" class="m-doc-self">to_string</a>(</span><span class="m-doc-wrap"><a href="namespacetf.html#afebc56ae6d5765010d0dd13a5f04132e" class="m-doc">cudaTaskType</a> type) -&gt; const char* <span class="m-label m-flat m-primary">constexpr</span></span>
            </dt>
            <dd>convert a cuda_task type to a human-readable string</dd>
            <dt id="a9cca69f61d792afb3ad501b703d795c1">
              <span class="m-doc-wrap-bumper">auto <a href="#a9cca69f61d792afb3ad501b703d795c1" class="m-doc-self">operator&lt;&lt;</a>(</span><span class="m-doc-wrap"><a href="http://en.cppreference.com/w/cpp/io/basic_ostream.html" class="m-doc-external">std::<wbr />ostream</a>&amp; os,
              const <a href="classtf_1_1cudaTask.html" class="m-doc">cudaTask</a>&amp; ct) -&gt; <a href="http://en.cppreference.com/w/cpp/io/basic_ostream.html" class="m-doc-external">std::<wbr />ostream</a>&amp;</span>
            </dt>
            <dd>overload of ostream inserter operator for <a href="classtf_1_1cudaTask.html" class="m-doc">cudaTask</a></dd>
            <dt>
              <div class="m-doc-template">template&lt;typename P, typename C&gt;</div>
              <span class="m-doc-wrap-bumper">void <a href="#a2ff1cf81426c856fc6db1f6ead47878f" class="m-doc">cuda_single_task</a>(</span><span class="m-doc-wrap">P&amp;&amp; p,
              C c)</span>
            </dt>
            <dd>runs a callable asynchronously using one kernel thread</dd>
            <dt>
              <div class="m-doc-template">template&lt;typename P, typename I, typename C&gt;</div>
              <span class="m-doc-wrap-bumper">void <a href="#a7c449cec0b93503b8280d05add35e9f4" class="m-doc">cuda_for_each</a>(</span><span class="m-doc-wrap">P&amp;&amp; p,
              I first,
              I last,
              C c)</span>
            </dt>
            <dd>performs asynchronous parallel iterations over a range of items</dd>
            <dt>
              <div class="m-doc-template">template&lt;typename P, typename I, typename C&gt;</div>
              <span class="m-doc-wrap-bumper">void <a href="#a01ad7ce62fa6f42f2f2fbff3659b7884" class="m-doc">cuda_for_each_index</a>(</span><span class="m-doc-wrap">P&amp;&amp; p,
              I first,
              I last,
              I inc,
              C c)</span>
            </dt>
            <dd>performs asynchronous parallel iterations over an index-based range of items</dd>
            <dt>
              <div class="m-doc-template">template&lt;typename P, typename I, typename O, typename C&gt;</div>
              <span class="m-doc-wrap-bumper">void <a href="#a3ed764530620a419e3400e1f9ab6c956" class="m-doc">cuda_transform</a>(</span><span class="m-doc-wrap">P&amp;&amp; p,
              I first,
              I last,
              O output,
              C op)</span>
            </dt>
            <dd>performs asynchronous parallel transforms over a range of items</dd>
            <dt>
              <div class="m-doc-template">template&lt;typename P, typename I1, typename I2, typename O, typename C&gt;</div>
              <span class="m-doc-wrap-bumper">void <a href="#abdcb5b755f7ace2aa452541d5bf93b5f" class="m-doc">cuda_transform</a>(</span><span class="m-doc-wrap">P&amp;&amp; p,
              I1 first1,
              I1 last1,
              I2 first2,
              O output,
              C op)</span>
            </dt>
            <dd>performs asynchronous parallel transforms over two ranges of items</dd>
            <dt>
              <div class="m-doc-template">template&lt;typename P, typename I, typename T, typename O&gt;</div>
              <span class="m-doc-wrap-bumper">void <a href="#a8a872d2a0ac73a676713cb5be5aa688c" class="m-doc">cuda_reduce</a>(</span><span class="m-doc-wrap">P&amp;&amp; p,
              I first,
              I last,
              T* res,
              O op,
              void* buf)</span>
            </dt>
            <dd>performs asynchronous parallel reduction over a range of items</dd>
            <dt>
              <div class="m-doc-template">template&lt;typename P, typename I, typename T, typename O&gt;</div>
              <span class="m-doc-wrap-bumper">void <a href="#a492e8410db032a0273a99dd905486161" class="m-doc">cuda_uninitialized_reduce</a>(</span><span class="m-doc-wrap">P&amp;&amp; p,
              I first,
              I last,
              T* res,
              O op,
              void* buf)</span>
            </dt>
            <dd>performs asynchronous parallel reduction over a range of items without an initial value</dd>
            <dt>
              <div class="m-doc-template">template&lt;typename P, typename I, typename T, typename O, typename U&gt;</div>
              <span class="m-doc-wrap-bumper">void <a href="#a4463d06240d608bc31d8b3546a851e4e" class="m-doc">cuda_transform_reduce</a>(</span><span class="m-doc-wrap">P&amp;&amp; p,
              I first,
              I last,
              T* res,
              O bop,
              U uop,
              void* buf)</span>
            </dt>
            <dd>performs asynchronous parallel reduction over a range of transformed items without an initial value</dd>
            <dt>
              <div class="m-doc-template">template&lt;typename P, typename I, typename T, typename O, typename U&gt;</div>
              <span class="m-doc-wrap-bumper">void <a href="#aa451668b7a0a3abf385cf2abebed8962" class="m-doc">cuda_uninitialized_transform_reduce</a>(</span><span class="m-doc-wrap">P&amp;&amp; p,
              I first,
              I last,
              T* res,
              O bop,
              U uop,
              void* buf)</span>
            </dt>
            <dd>performs asynchronous parallel reduction over a range of transformed items with an initial value</dd>
            <dt>
              <div class="m-doc-template">template&lt;typename P, typename I, typename O, typename C&gt;</div>
              <span class="m-doc-wrap-bumper">void <a href="#a2e1b44c84a09e0a8495a611cb9a7ea40" class="m-doc">cuda_inclusive_scan</a>(</span><span class="m-doc-wrap">P&amp;&amp; p,
              I first,
              I last,
              O output,
              C op,
              void* buf)</span>
            </dt>
            <dd>performs asynchronous inclusive scan over a range of items</dd>
            <dt>
              <div class="m-doc-template">template&lt;typename P, typename I, typename O, typename C, typename U&gt;</div>
              <span class="m-doc-wrap-bumper">void <a href="#afa4aa760ddb6efbda1b9bab505ad5baf" class="m-doc">cuda_transform_inclusive_scan</a>(</span><span class="m-doc-wrap">P&amp;&amp; p,
              I first,
              I last,
              O output,
              C bop,
              U uop,
              void* buf)</span>
            </dt>
            <dd>performs asynchronous inclusive scan over a range of transformed items</dd>
            <dt>
              <div class="m-doc-template">template&lt;typename P, typename I, typename O, typename C&gt;</div>
              <span class="m-doc-wrap-bumper">void <a href="#aeb391c40120844318fd715b8c3a716bb" class="m-doc">cuda_exclusive_scan</a>(</span><span class="m-doc-wrap">P&amp;&amp; p,
              I first,
              I last,
              O output,
              C op,
              void* buf)</span>
            </dt>
            <dd>performs asynchronous exclusive scan over a range of items</dd>
            <dt>
              <div class="m-doc-template">template&lt;typename P, typename I, typename O, typename C, typename U&gt;</div>
              <span class="m-doc-wrap-bumper">void <a href="#a2e739895c1c73538967af060ca714366" class="m-doc">cuda_transform_exclusive_scan</a>(</span><span class="m-doc-wrap">P&amp;&amp; p,
              I first,
              I last,
              O output,
              C bop,
              U uop,
              void* buf)</span>
            </dt>
            <dd>performs asynchronous exclusive scan over a range of items</dd>
            <dt>
              <div class="m-doc-template">template&lt;typename P, typename a_keys_it, typename a_vals_it, typename b_keys_it, typename b_vals_it, typename c_keys_it, typename c_vals_it, typename C&gt;</div>
              <span class="m-doc-wrap-bumper">void <a href="#aa84d4c68d2cbe9f6efc4a1eb1a115458" class="m-doc">cuda_merge_by_key</a>(</span><span class="m-doc-wrap">P&amp;&amp; p,
              a_keys_it a_keys_first,
              a_keys_it a_keys_last,
              a_vals_it a_vals_first,
              b_keys_it b_keys_first,
              b_keys_it b_keys_last,
              b_vals_it b_vals_first,
              c_keys_it c_keys_first,
              c_vals_it c_vals_first,
              C comp,
              void* buf)</span>
            </dt>
            <dd>performs asynchronous key-value merge over a range of keys and values</dd>
            <dt>
              <div class="m-doc-template">template&lt;typename P, typename a_keys_it, typename b_keys_it, typename c_keys_it, typename C&gt;</div>
              <span class="m-doc-wrap-bumper">void <a href="#a37ec481149c2f01669353033d75ed72a" class="m-doc">cuda_merge</a>(</span><span class="m-doc-wrap">P&amp;&amp; p,
              a_keys_it a_keys_first,
              a_keys_it a_keys_last,
              b_keys_it b_keys_first,
              b_keys_it b_keys_last,
              c_keys_it c_keys_first,
              C comp,
              void* buf)</span>
            </dt>
            <dd>performs asynchronous key-only merge over a range of keys</dd>
            <dt>
              <div class="m-doc-template">template&lt;typename P, typename K, typename V = cudaEmpty&gt;</div>
              <span class="m-doc-wrap-bumper">auto <a href="#a9c69906a4dfd1e2d0cd7ed496d29dafd" class="m-doc">cuda_sort_buffer_size</a>(</span><span class="m-doc-wrap">unsigned count) -&gt; unsigned</span>
            </dt>
            <dd>queries the buffer size in bytes needed to call sort kernels for the given number of elements</dd>
            <dt>
              <div class="m-doc-template">template&lt;typename P, typename K_it, typename V_it, typename C&gt;</div>
              <span class="m-doc-wrap-bumper">void <a href="#a3461b9179221dd7230ce2a0e45156c7f" class="m-doc">cuda_sort_by_key</a>(</span><span class="m-doc-wrap">P&amp;&amp; p,
              K_it k_first,
              K_it k_last,
              V_it v_first,
              C comp,
              void* buf)</span>
            </dt>
            <dd>performs asynchronous key-value sort on a range of items</dd>
            <dt>
              <div class="m-doc-template">template&lt;typename P, typename K_it, typename C&gt;</div>
              <span class="m-doc-wrap-bumper">void <a href="#a06804cb1598e965febc7bd35fc0fbbb0" class="m-doc">cuda_sort</a>(</span><span class="m-doc-wrap">P&amp;&amp; p,
              K_it k_first,
              K_it k_last,
              C comp,
              void* buf)</span>
            </dt>
            <dd>performs asynchronous key-only sort on a range of items</dd>
            <dt>
              <div class="m-doc-template">template&lt;typename P, typename I, typename U&gt;</div>
              <span class="m-doc-wrap-bumper">void <a href="#a5f9dabd7c5d0fa5166cf76d9fa5a038e" class="m-doc">cuda_find_if</a>(</span><span class="m-doc-wrap">P&amp;&amp; p,
              I first,
              I last,
              unsigned* idx,
              U op)</span>
            </dt>
            <dd>finds the index of the first element that satisfies the given criteria</dd>
            <dt>
              <div class="m-doc-template">template&lt;typename P, typename I, typename O&gt;</div>
              <span class="m-doc-wrap-bumper">void <a href="#a572c13198191c46765264f8afabe2e9f" class="m-doc">cuda_min_element</a>(</span><span class="m-doc-wrap">P&amp;&amp; p,
              I first,
              I last,
              unsigned* idx,
              O op,
              void* buf)</span>
            </dt>
            <dd>finds the index of the minimum element in a range</dd>
            <dt>
              <div class="m-doc-template">template&lt;typename P, typename I, typename O&gt;</div>
              <span class="m-doc-wrap-bumper">void <a href="#a3fc577fd0a8f127770bcf68bc56c073e" class="m-doc">cuda_max_element</a>(</span><span class="m-doc-wrap">P&amp;&amp; p,
              I first,
              I last,
              unsigned* idx,
              O op,
              void* buf)</span>
            </dt>
            <dd>finds the index of the maximum element in a range</dd>
            <dt>
              <span class="m-doc-wrap-bumper">auto <a href="#a30fa078dcf625e9eada5a95af1467588" class="m-doc">version</a>(</span><span class="m-doc-wrap">) -&gt; const char* <span class="m-label m-flat m-primary">constexpr</span></span>
            </dt>
            <dd>queries the version information in a string format <code>major.minor.patch</code></dd>
          </dl>
        </section>
        <section id="var-members">
          <h2><a href="#var-members">Variables</a></h2>
          <dl class="m-doc">
            <dt>
              <div class="m-doc-template">template&lt;typename P&gt;</div>
              bool <a href="#ad3a41adc2499a9519da3e77dc3e9849c" class="m-doc">is_task_params_v</a> <span class="m-label m-flat m-primary">constexpr</span>
            </dt>
            <dd>determines if the given type is a task parameter type</dd>
            <dt id="a872cf263ab68abc7c3180710fb792528">
              <a href="http://en.cppreference.com/w/cpp/container/array.html" class="m-doc-external">std::<wbr />array</a>&lt;<a href="namespacetf.html#a1355048578785a80414707ff308b395a" class="m-doc">TaskType</a>, 6&gt; <a href="#a872cf263ab68abc7c3180710fb792528" class="m-doc-self">TASK_TYPES</a> <span class="m-label m-flat m-primary">constexpr</span>
            </dt>
            <dd>array of all task types (used for iterating task types)</dd>
            <dt>
              <div class="m-doc-template">template&lt;typename C&gt;</div>
              bool <a href="#aefeb96086f4a99f0e58a0f321012a52c" class="m-doc">is_subflow_task_v</a> <span class="m-label m-flat m-primary">constexpr</span>
            </dt>
            <dd>determines if a callable is a dynamic task</dd>
            <dt>
              <div class="m-doc-template">template&lt;typename C&gt;</div>
              bool <a href="#a00ca2fc2de0e679a7d9b8039340343df" class="m-doc">is_condition_task_v</a> <span class="m-label m-flat m-primary">constexpr</span>
            </dt>
            <dd>determines if a callable is a condition task</dd>
            <dt>
              <div class="m-doc-template">template&lt;typename C&gt;</div>
              bool <a href="#a78c40dc8776735b0f2c27cd446481aff" class="m-doc">is_multi_condition_task_v</a> <span class="m-label m-flat m-primary">constexpr</span>
            </dt>
            <dd>determines if a callable is a multi-condition task</dd>
            <dt>
              <div class="m-doc-template">template&lt;typename C&gt;</div>
              bool <a href="#a11fc9c98eb3a0d3a9aa55598b1f4d614" class="m-doc">is_static_task_v</a> <span class="m-label m-flat m-primary">constexpr</span>
            </dt>
            <dd>determines if a callable is a static task</dd>
            <dt>
              <div class="m-doc-template">template&lt;typename P&gt;</div>
              bool <a href="#a73c20705fc54763f195a00b6e626e301" class="m-doc">is_partitioner_v</a> <span class="m-label m-flat m-primary">constexpr</span>
            </dt>
            <dd>determines if a type is a partitioner</dd>
          </dl>
        </section>
        <section>
          <h2>Enum documentation</h2>
          <section class="m-doc-details" id="ac9f4add8f716ed323b0bdbbc1d89346f"><div>
            <h3>
              enum class tf::<wbr /><a href="#ac9f4add8f716ed323b0bdbbc1d89346f" class="m-doc-self">TaskPriority</a>: unsigned
            </h3>
            <p>enumeration of all task priority values</p>
<p>A priority is an enumerated value of type <code>unsigned</code>. Currently, Taskflow defines three priority levels, <code>HIGH</code>, <code>NORMAL</code>, and <code>LOW</code>, starting from 0, 1, to 2. That is, the lower the value, the higher the priority.</p>
            <table class="m-table m-fullwidth m-flat m-doc">
              <thead><tr><th style="width: 1%">Enumerators</th><th></th></tr></thead>
              <tbody>
                <tr>
                  <td><a href="#ac9f4add8f716ed323b0bdbbc1d89346fab89de3b4b81c4facfac906edf29aec8c" class="m-doc-self" id="ac9f4add8f716ed323b0bdbbc1d89346fab89de3b4b81c4facfac906edf29aec8c">HIGH</a></td>
                  <td>
                  <p>value of the highest priority (i.e., 0)<br /></p>
                  </td>
                </tr>
                <tr>
                  <td><a href="#ac9f4add8f716ed323b0bdbbc1d89346fa1e23852820b9154316c7c06e2b7ba051" class="m-doc-self" id="ac9f4add8f716ed323b0bdbbc1d89346fa1e23852820b9154316c7c06e2b7ba051">NORMAL</a></td>
                  <td>
                  <p>value of the normal priority (i.e., 1)<br /></p>
                  </td>
                </tr>
                <tr>
                  <td><a href="#ac9f4add8f716ed323b0bdbbc1d89346fa41bc94cbd8eebea13ce0491b2ac11b88" class="m-doc-self" id="ac9f4add8f716ed323b0bdbbc1d89346fa41bc94cbd8eebea13ce0491b2ac11b88">LOW</a></td>
                  <td>
                  <p>value of the lowest priority (i.e., 2)</p>
                  </td>
                </tr>
                <tr>
                  <td><a href="#ac9f4add8f716ed323b0bdbbc1d89346fa26a4b44a837bf97b972628509912b4a5" class="m-doc-self" id="ac9f4add8f716ed323b0bdbbc1d89346fa26a4b44a837bf97b972628509912b4a5">MAX</a></td>
                  <td>
                  <p>conventional value for iterating priority values</p>
                  </td>
                </tr>
              </tbody>
            </table>
          </div></section>
          <section class="m-doc-details" id="a1355048578785a80414707ff308b395a"><div>
            <h3>
              enum class tf::<wbr /><a href="#a1355048578785a80414707ff308b395a" class="m-doc-self">TaskType</a>: int
            </h3>
            <p>enumeration of all task types</p>
            <table class="m-table m-fullwidth m-flat m-doc">
              <thead><tr><th style="width: 1%">Enumerators</th><th></th></tr></thead>
              <tbody>
                <tr>
                  <td><a href="#a1355048578785a80414707ff308b395aae54e6f6ba0c7cbb4eb7a2016e2f17842" class="m-doc-self" id="a1355048578785a80414707ff308b395aae54e6f6ba0c7cbb4eb7a2016e2f17842">PLACEHOLDER</a></td>
                  <td>
                  <p>placeholder task type</p>
                  </td>
                </tr>
                <tr>
                  <td><a href="#a1355048578785a80414707ff308b395aafe6f99ef1ec99efbdc19a9786cf1facc" class="m-doc-self" id="a1355048578785a80414707ff308b395aafe6f99ef1ec99efbdc19a9786cf1facc">STATIC</a></td>
                  <td>
                  <p>static task type</p>
                  </td>
                </tr>
                <tr>
                  <td><a href="#a1355048578785a80414707ff308b395aa46be697979903d784a70aeec45eb14ad" class="m-doc-self" id="a1355048578785a80414707ff308b395aa46be697979903d784a70aeec45eb14ad">SUBFLOW</a></td>
                  <td>
                  <p>dynamic (subflow) task type</p>
                  </td>
                </tr>
                <tr>
                  <td><a href="#a1355048578785a80414707ff308b395aa9f768c0bb1c3e84ca086a85211e978ac" class="m-doc-self" id="a1355048578785a80414707ff308b395aa9f768c0bb1c3e84ca086a85211e978ac">CONDITION</a></td>
                  <td>
                  <p>condition task type</p>
                  </td>
                </tr>
                <tr>
                  <td><a href="#a1355048578785a80414707ff308b395aa1cf5e1f5569acda3c4a88a91c5130a69" class="m-doc-self" id="a1355048578785a80414707ff308b395aa1cf5e1f5569acda3c4a88a91c5130a69">MODULE</a></td>
                  <td>
                  <p>module task type</p>
                  </td>
                </tr>
                <tr>
                  <td><a href="#a1355048578785a80414707ff308b395aabe553330beb7b3d994656e0a4e66cd96" class="m-doc-self" id="a1355048578785a80414707ff308b395aabe553330beb7b3d994656e0a4e66cd96">ASYNC</a></td>
                  <td>
                  <p>asynchronous task type</p>
                  </td>
                </tr>
                <tr>
                  <td><a href="#a1355048578785a80414707ff308b395aa0db45d2a4141101bdfe48e3314cfbca3" class="m-doc-self" id="a1355048578785a80414707ff308b395aa0db45d2a4141101bdfe48e3314cfbca3">UNDEFINED</a></td>
                  <td>
                  <p>undefined task type (for internal use only)</p>
                  </td>
                </tr>
              </tbody>
            </table>
          </div></section>
          <section class="m-doc-details" id="a32d51425fa23cd0dc3518c16cf3bb6c0"><div>
            <h3>
              enum class tf::<wbr /><a href="#a32d51425fa23cd0dc3518c16cf3bb6c0" class="m-doc-self">PartitionerType</a>: int
            </h3>
            <p>enumeration of all partitioner types</p>
            <table class="m-table m-fullwidth m-flat m-doc">
              <thead><tr><th style="width: 1%">Enumerators</th><th></th></tr></thead>
              <tbody>
                <tr>
                  <td><a href="#a32d51425fa23cd0dc3518c16cf3bb6c0afe6f99ef1ec99efbdc19a9786cf1facc" class="m-doc-self" id="a32d51425fa23cd0dc3518c16cf3bb6c0afe6f99ef1ec99efbdc19a9786cf1facc">STATIC</a></td>
                  <td>
                  <p>static partitioner type</p>
                  </td>
                </tr>
                <tr>
                  <td><a href="#a32d51425fa23cd0dc3518c16cf3bb6c0a0fcc90da4811c877ba9f9c12f7d60bc9" class="m-doc-self" id="a32d51425fa23cd0dc3518c16cf3bb6c0a0fcc90da4811c877ba9f9c12f7d60bc9">DYNAMIC</a></td>
                  <td>
                  <p>dynamic partitioner type</p>
                  </td>
                </tr>
              </tbody>
            </table>
          </div></section>
          <section class="m-doc-details" id="abb7a11e41fd457f69e7ff45d4c769564"><div>
            <h3>
              enum class tf::<wbr /><a href="#abb7a11e41fd457f69e7ff45d4c769564" class="m-doc-self">PipeType</a>: int
            </h3>
            <p>enumeration of all pipe types</p>
            <table class="m-table m-fullwidth m-flat m-doc">
              <thead><tr><th style="width: 1%">Enumerators</th><th></th></tr></thead>
              <tbody>
                <tr>
                  <td><a href="#abb7a11e41fd457f69e7ff45d4c769564adf13a99b035d6f0bce4f44ab18eec8eb" class="m-doc-self" id="abb7a11e41fd457f69e7ff45d4c769564adf13a99b035d6f0bce4f44ab18eec8eb">PARALLEL</a></td>
                  <td>
                  <p>parallel type</p>
                  </td>
                </tr>
                <tr>
                  <td><a href="#abb7a11e41fd457f69e7ff45d4c769564a7b804a28d6154ab8007287532037f1d0" class="m-doc-self" id="abb7a11e41fd457f69e7ff45d4c769564a7b804a28d6154ab8007287532037f1d0">SERIAL</a></td>
                  <td>
                  <p>serial type</p>
                  </td>
                </tr>
              </tbody>
            </table>
          </div></section>
          <section class="m-doc-details" id="afebc56ae6d5765010d0dd13a5f04132e"><div>
            <h3>
              enum class tf::<wbr /><a href="#afebc56ae6d5765010d0dd13a5f04132e" class="m-doc-self">cudaTaskType</a>: int
            </h3>
            <p>enumeration of all cudaTask types</p>
            <table class="m-table m-fullwidth m-flat m-doc">
              <thead><tr><th style="width: 1%">Enumerators</th><th></th></tr></thead>
              <tbody>
                <tr>
                  <td><a href="#afebc56ae6d5765010d0dd13a5f04132eaba2b45bdc11e2a4a6e86aab2ac693cbb" class="m-doc-self" id="afebc56ae6d5765010d0dd13a5f04132eaba2b45bdc11e2a4a6e86aab2ac693cbb">EMPTY</a></td>
                  <td>
                  <p>empty task type</p>
                  </td>
                </tr>
                <tr>
                  <td><a href="#afebc56ae6d5765010d0dd13a5f04132eab9361011891280a44d85b967739cc6a5" class="m-doc-self" id="afebc56ae6d5765010d0dd13a5f04132eab9361011891280a44d85b967739cc6a5">HOST</a></td>
                  <td>
                  <p>host task type</p>
                  </td>
                </tr>
                <tr>
                  <td><a href="#afebc56ae6d5765010d0dd13a5f04132ea41d4dbfd78ceea21abb0ecb03c3cc921" class="m-doc-self" id="afebc56ae6d5765010d0dd13a5f04132ea41d4dbfd78ceea21abb0ecb03c3cc921">MEMSET</a></td>
                  <td>
                  <p>memory set task type</p>
                  </td>
                </tr>
                <tr>
                  <td><a href="#afebc56ae6d5765010d0dd13a5f04132eac5d10cc70cce96265c445f14e7f5aba4" class="m-doc-self" id="afebc56ae6d5765010d0dd13a5f04132eac5d10cc70cce96265c445f14e7f5aba4">MEMCPY</a></td>
                  <td>
                  <p>memory copy task type</p>
                  </td>
                </tr>
                <tr>
                  <td><a href="#afebc56ae6d5765010d0dd13a5f04132ea35c10219c45ccfb5b07444fd7e17214c" class="m-doc-self" id="afebc56ae6d5765010d0dd13a5f04132ea35c10219c45ccfb5b07444fd7e17214c">KERNEL</a></td>
                  <td>
                  <p>memory copy task type</p>
                  </td>
                </tr>
                <tr>
                  <td><a href="#afebc56ae6d5765010d0dd13a5f04132ea46be697979903d784a70aeec45eb14ad" class="m-doc-self" id="afebc56ae6d5765010d0dd13a5f04132ea46be697979903d784a70aeec45eb14ad">SUBFLOW</a></td>
                  <td>
                  <p>subflow (child graph) task type</p>
                  </td>
                </tr>
                <tr>
                  <td><a href="#afebc56ae6d5765010d0dd13a5f04132eab72f08e0732365cac9599b5c42157bf9" class="m-doc-self" id="afebc56ae6d5765010d0dd13a5f04132eab72f08e0732365cac9599b5c42157bf9">CAPTURE</a></td>
                  <td>
                  <p>capture task type</p>
                  </td>
                </tr>
                <tr>
                  <td><a href="#afebc56ae6d5765010d0dd13a5f04132ea0db45d2a4141101bdfe48e3314cfbca3" class="m-doc-self" id="afebc56ae6d5765010d0dd13a5f04132ea0db45d2a4141101bdfe48e3314cfbca3">UNDEFINED</a></td>
                  <td>
                  <p>undefined task type</p>
                  </td>
                </tr>
              </tbody>
            </table>
          </div></section>
        </section>
        <section>
          <h2>Typedef documentation</h2>
          <section class="m-doc-details" id="a66b72776c788898aee9e132b0ea9b405"><div>
            <h3>
              using tf::<wbr /><a href="#a66b72776c788898aee9e132b0ea9b405" class="m-doc-self">DefaultPartitioner</a> = <a href="classtf_1_1GuidedPartitioner.html" class="m-doc">GuidedPartitioner</a>&lt;&gt;
            </h3>
            <p>default partitioner set to <a href="classtf_1_1GuidedPartitioner.html" class="m-doc">tf::<wbr />GuidedPartitioner</a></p>
<p>Guided partitioning algorithm can achieve stable and decent performance for most parallel algorithms.</p>
          </div></section>
        </section>
        <section>
          <h2>Function documentation</h2>
          <section class="m-doc-details" id="a9ca58dc6c666698cc7373eb0262140ef"><div>
            <h3>
              <span class="m-doc-wrap-bumper">const char* tf::<wbr /></span><span class="m-doc-wrap"><span class="m-doc-wrap-bumper"><a href="#a9ca58dc6c666698cc7373eb0262140ef" class="m-doc-self">to_string</a>(</span><span class="m-doc-wrap"><a href="namespacetf.html#a1355048578785a80414707ff308b395a" class="m-doc">TaskType</a> type)</span></span>
            </h3>
            <p>convert a task type to a human-readable string</p>
<p>The name of each task type is the litte-case string of its characters.</p><pre class="m-code"><span class="n">TaskType</span><span class="o">::</span><span class="n">PLACEHOLDER</span><span class="w">     </span><span class="o">-&gt;</span><span class="w">  </span><span class="s">&quot;placeholder&quot;</span><span class="w"></span>
<span class="n">TaskType</span><span class="o">::</span><span class="n">STATIC</span><span class="w">          </span><span class="o">-&gt;</span><span class="w">  </span><span class="s">&quot;static&quot;</span><span class="w"></span>
<span class="n">TaskType</span><span class="o">::</span><span class="n">SUBFLOW</span><span class="w">         </span><span class="o">-&gt;</span><span class="w">  </span><span class="s">&quot;subflow&quot;</span><span class="w"></span>
<span class="n">TaskType</span><span class="o">::</span><span class="n">CONDITION</span><span class="w">       </span><span class="o">-&gt;</span><span class="w">  </span><span class="s">&quot;condition&quot;</span><span class="w"></span>
<span class="n">TaskType</span><span class="o">::</span><span class="n">MODULE</span><span class="w">          </span><span class="o">-&gt;</span><span class="w">  </span><span class="s">&quot;module&quot;</span><span class="w"></span>
<span class="n">TaskType</span><span class="o">::</span><span class="n">ASYNC</span><span class="w">           </span><span class="o">-&gt;</span><span class="w">  </span><span class="s">&quot;async&quot;</span><span class="w"></span></pre>
          </div></section>
          <section class="m-doc-details" id="a53463bb4958601e2772d848da92d9040"><div>
            <h3>
              <div class="m-doc-template">
                template&lt;typename I, std::enable_if_t&lt;std::is_same_v&lt;deref_t&lt;I&gt;, Semaphore&gt;, void&gt;* = nullptr&gt;
              </div>
              <span class="m-doc-wrap-bumper">bool tf::<wbr /></span><span class="m-doc-wrap"><span class="m-doc-wrap-bumper"><a href="#a53463bb4958601e2772d848da92d9040" class="m-doc-self">try_acquire</a>(</span><span class="m-doc-wrap">I first,
              I last)</span></span>
            </h3>
            <p>tries to acquire all semaphores in the specified range</p>
            <table class="m-table m-fullwidth m-flat">
              <thead>
                <tr><th colspan="2">Template parameters</th></tr>
              </thead>
              <tbody>
                <tr>
                  <td style="width: 1%">I</td>
                  <td>iterator type</td>
                </tr>
              </tbody>
              <thead>
                <tr><th colspan="2">Parameters</th></tr>
              </thead>
              <tbody>
                <tr>
                  <td>first</td>
                  <td>iterator to the beginning (inclusive)</td>
                </tr>
                <tr>
                  <td>last</td>
                  <td>iterator to the end (exclusive)</td>
                </tr>
              </tbody>
              <tfoot>
                <tr>
                  <th>Returns</th>
                  <td><code>true</code> if all semaphores are acquired, otherwise <code>false</code></td>
                </tr>
              </tfoot>
            </table>
<p>Tries to acquire all semaphores in the specified range.</p>
          </div></section>
          <section class="m-doc-details" id="a642de1b981de4303e2ea61006d3d02c8"><div>
            <h3>
              <div class="m-doc-template">
                template&lt;typename... S, std::enable_if_t&lt;all_same_v&lt;Semaphore, std::decay_t&lt;S&gt;...&gt;, void&gt;* = nullptr&gt;
              </div>
              <span class="m-doc-wrap-bumper">bool tf::<wbr /></span><span class="m-doc-wrap"><span class="m-doc-wrap-bumper"><a href="#a642de1b981de4303e2ea61006d3d02c8" class="m-doc-self">try_acquire</a>(</span><span class="m-doc-wrap">S &amp;&amp; ... semaphores)</span></span>
            </h3>
            <p>tries to acquire all semaphores</p>
            <table class="m-table m-fullwidth m-flat">
              <thead>
                <tr><th colspan="2">Parameters</th></tr>
              </thead>
              <tbody>
                <tr>
                  <td style="width: 1%">semaphores</td>
                  <td>semaphores to acquire</td>
                </tr>
              </tbody>
              <tfoot>
                <tr>
                  <th>Returns</th>
                  <td><code>true</code> if all semaphores are acquired, otherwise <code>false</code></td>
                </tr>
              </tfoot>
            </table>
<p>Tries to acquire all the semaphores.</p>
          </div></section>
          <section class="m-doc-details" id="ac61af60917cda9b16b190a12034c7323"><div>
            <h3>
              <div class="m-doc-template">
                template&lt;typename I, std::enable_if_t&lt;std::is_same_v&lt;deref_t&lt;I&gt;, Semaphore&gt;, void&gt;* = nullptr&gt;
              </div>
              <span class="m-doc-wrap-bumper">void tf::<wbr /></span><span class="m-doc-wrap"><span class="m-doc-wrap-bumper"><a href="#ac61af60917cda9b16b190a12034c7323" class="m-doc-self">release</a>(</span><span class="m-doc-wrap">I first,
              I last)</span></span>
            </h3>
            <p>tries to acquire all semaphores in the specified range</p>
            <table class="m-table m-fullwidth m-flat">
              <thead>
                <tr><th colspan="2">Template parameters</th></tr>
              </thead>
              <tbody>
                <tr>
                  <td style="width: 1%">I</td>
                  <td>iterator type</td>
                </tr>
              </tbody>
              <thead>
                <tr><th colspan="2">Parameters</th></tr>
              </thead>
              <tbody>
                <tr>
                  <td>first</td>
                  <td>iterator to the beginning (inclusive)</td>
                </tr>
                <tr>
                  <td>last</td>
                  <td>iterator to the end (exclusive)</td>
                </tr>
              </tbody>
            </table>
<p>Releases all the semaphores in the given range.</p>
          </div></section>
          <section class="m-doc-details" id="aad83ac689ce52e0a7249c051ca76717b"><div>
            <h3>
              <div class="m-doc-template">
                template&lt;typename... S, std::enable_if_t&lt;all_same_v&lt;Semaphore, std::decay_t&lt;S&gt;...&gt;, void&gt;* = nullptr&gt;
              </div>
              <span class="m-doc-wrap-bumper">void tf::<wbr /></span><span class="m-doc-wrap"><span class="m-doc-wrap-bumper"><a href="#aad83ac689ce52e0a7249c051ca76717b" class="m-doc-self">release</a>(</span><span class="m-doc-wrap">S &amp;&amp; ... semaphores)</span></span>
            </h3>
            <p>tries to acquire all semaphores</p>
            <table class="m-table m-fullwidth m-flat">
              <thead>
                <tr><th colspan="2">Parameters</th></tr>
              </thead>
              <tbody>
                <tr>
                  <td style="width: 1%">semaphores</td>
                  <td>semaphores to release</td>
                </tr>
              </tbody>
            </table>
<p>Releases all the semaphores.</p>
          </div></section>
          <section class="m-doc-details" id="a8975fa5762088789adb0b60f38208309"><div>
            <h3>
              <div class="m-doc-template">
                template&lt;typename Input, typename Output, typename C&gt;
              </div>
              <span class="m-doc-wrap-bumper">auto tf::<wbr /></span><span class="m-doc-wrap"><span class="m-doc-wrap-bumper"><a href="#a8975fa5762088789adb0b60f38208309" class="m-doc-self">make_data_pipe</a>(</span><span class="m-doc-wrap"><a href="namespacetf.html#abb7a11e41fd457f69e7ff45d4c769564" class="m-doc">PipeType</a> d,
              C&amp;&amp; callable)</span></span>
            </h3>
            <p>function to construct a data pipe (<a href="classtf_1_1DataPipe.html" class="m-doc">tf::<wbr />DataPipe</a>)</p>
            <table class="m-table m-fullwidth m-flat">
              <thead>
                <tr><th colspan="2">Template parameters</th></tr>
              </thead>
              <tbody>
                <tr>
                  <td style="width: 1%">Input</td>
                  <td>input data type</td>
                </tr>
                <tr>
                  <td>Output</td>
                  <td>output data type</td>
                </tr>
                <tr>
                  <td>C</td>
                  <td>callable type</td>
                </tr>
              </tbody>
            </table>
<p><a href="namespacetf.html#a8975fa5762088789adb0b60f38208309" class="m-doc">tf::<wbr />make_data_pipe</a> is a helper function to create a data pipe (<a href="classtf_1_1DataPipe.html" class="m-doc">tf::<wbr />DataPipe</a>) in a data-parallel pipeline (<a href="classtf_1_1DataPipeline.html" class="m-doc">tf::<wbr />DataPipeline</a>). The first argument specifies the direction of the data pipe, either <a href="namespacetf.html#abb7a11e41fd457f69e7ff45d4c769564a7b804a28d6154ab8007287532037f1d0" class="m-doc">tf::<wbr />PipeType::<wbr />SERIAL</a> or <a href="namespacetf.html#abb7a11e41fd457f69e7ff45d4c769564adf13a99b035d6f0bce4f44ab18eec8eb" class="m-doc">tf::<wbr />PipeType::<wbr />PARALLEL</a>, and the second argument is a callable to invoke by the pipeline scheduler. Input and output data types are specified via template parameters, which will always be decayed by the library to its original form for storage purpose. The callable must take the input data type in its first argument and returns a value of the output data type.</p><pre class="m-code"><span class="n">tf</span><span class="o">::</span><span class="n">make_data_pipe</span><span class="o">&lt;</span><span class="kt">int</span><span class="p">,</span><span class="w"> </span><span class="n">std</span><span class="o">::</span><span class="n">string</span><span class="o">&gt;</span><span class="p">(</span><span class="w"></span>
<span class="w">  </span><span class="n">tf</span><span class="o">::</span><span class="n">PipeType</span><span class="o">::</span><span class="n">SERIAL</span><span class="p">,</span><span class="w"> </span>
<span class="w">  </span><span class="p">[](</span><span class="kt">int</span><span class="o">&amp;</span><span class="w"> </span><span class="n">input</span><span class="p">)</span><span class="w"> </span><span class="p">{</span><span class="w"></span>
<span class="w">    </span><span class="k">return</span><span class="w"> </span><span class="n">std</span><span class="o">::</span><span class="n">to_string</span><span class="p">(</span><span class="n">input</span><span class="w"> </span><span class="o">+</span><span class="w"> </span><span class="mi">100</span><span class="p">);</span><span class="w"></span>
<span class="w">  </span><span class="p">}</span><span class="w"></span>
<span class="p">);</span><span class="w"></span></pre><p>The callable can additionally take a reference of <a href="classtf_1_1Pipeflow.html" class="m-doc">tf::<wbr />Pipeflow</a>, which allows you to query the runtime information of a stage task, such as its line number and token number.</p><pre class="m-code"><span class="n">tf</span><span class="o">::</span><span class="n">make_data_pipe</span><span class="o">&lt;</span><span class="kt">int</span><span class="p">,</span><span class="w"> </span><span class="n">std</span><span class="o">::</span><span class="n">string</span><span class="o">&gt;</span><span class="p">(</span><span class="w"></span>
<span class="w">  </span><span class="n">tf</span><span class="o">::</span><span class="n">PipeType</span><span class="o">::</span><span class="n">SERIAL</span><span class="p">,</span><span class="w"> </span>
<span class="w">  </span><span class="p">[](</span><span class="kt">int</span><span class="o">&amp;</span><span class="w"> </span><span class="n">input</span><span class="p">,</span><span class="w"> </span><span class="n">tf</span><span class="o">::</span><span class="n">Pipeflow</span><span class="o">&amp;</span><span class="w"> </span><span class="n">pf</span><span class="p">)</span><span class="w"> </span><span class="p">{</span><span class="w"></span>
<span class="w">    </span><span class="n">printf</span><span class="p">(</span><span class="s">&quot;token=%lu, line=%lu</span><span class="se">\n</span><span class="s">&quot;</span><span class="p">,</span><span class="w"> </span><span class="n">pf</span><span class="p">.</span><span class="n">token</span><span class="p">(),</span><span class="w"> </span><span class="n">pf</span><span class="p">.</span><span class="n">line</span><span class="p">());</span><span class="w"></span>
<span class="w">    </span><span class="k">return</span><span class="w"> </span><span class="n">std</span><span class="o">::</span><span class="n">to_string</span><span class="p">(</span><span class="n">input</span><span class="w"> </span><span class="o">+</span><span class="w"> </span><span class="mi">100</span><span class="p">);</span><span class="w"></span>
<span class="w">  </span><span class="p">}</span><span class="w"></span>
<span class="p">);</span><span class="w"></span></pre>
          </div></section>
          <section class="m-doc-details" id="a6f04fd3168c45eeb2dffb223e5c81e45"><div>
            <h3>
              <div class="m-doc-template">
                template&lt;typename T&gt;
              </div>
              <span class="m-doc-wrap-bumper">T* tf::<wbr /></span><span class="m-doc-wrap"><span class="m-doc-wrap-bumper"><a href="#a6f04fd3168c45eeb2dffb223e5c81e45" class="m-doc-self">cuda_malloc_device</a>(</span><span class="m-doc-wrap">size_t N,
              int d)</span></span>
            </h3>
            <p>allocates memory on the given device for holding <code>N</code> elements of type <code>T</code></p>
<p>The function calls <code>cudaMalloc</code> to allocate <code>N*sizeof(T)</code> bytes of memory on the given device <code>d</code> and returns a pointer to the starting address of the device memory.</p>
          </div></section>
          <section class="m-doc-details" id="ab9b68b8f4336f13b190d573969cb1cf7"><div>
            <h3>
              <div class="m-doc-template">
                template&lt;typename T&gt;
              </div>
              <span class="m-doc-wrap-bumper">T* tf::<wbr /></span><span class="m-doc-wrap"><span class="m-doc-wrap-bumper"><a href="#ab9b68b8f4336f13b190d573969cb1cf7" class="m-doc-self">cuda_malloc_device</a>(</span><span class="m-doc-wrap">size_t N)</span></span>
            </h3>
            <p>allocates memory on the current device associated with the caller</p>
<p>The function calls malloc_device from the current device associated with the caller.</p>
          </div></section>
          <section class="m-doc-details" id="a8eed05685b030fc44703213a4ef86f11"><div>
            <h3>
              <div class="m-doc-template">
                template&lt;typename T&gt;
              </div>
              <span class="m-doc-wrap-bumper">T* tf::<wbr /></span><span class="m-doc-wrap"><span class="m-doc-wrap-bumper"><a href="#a8eed05685b030fc44703213a4ef86f11" class="m-doc-self">cuda_malloc_shared</a>(</span><span class="m-doc-wrap">size_t N)</span></span>
            </h3>
            <p>allocates shared memory for holding <code>N</code> elements of type <code>T</code></p>
<p>The function calls <code>cudaMallocManaged</code> to allocate <code>N*sizeof(T)</code> bytes of memory and returns a pointer to the starting address of the shared memory.</p>
          </div></section>
          <section class="m-doc-details" id="ac7a8fe7456b888d6072ba94783c5003c"><div>
            <h3>
              <div class="m-doc-template">
                template&lt;typename T&gt;
              </div>
              <span class="m-doc-wrap-bumper">void tf::<wbr /></span><span class="m-doc-wrap"><span class="m-doc-wrap-bumper"><a href="#ac7a8fe7456b888d6072ba94783c5003c" class="m-doc-self">cuda_free</a>(</span><span class="m-doc-wrap">T* ptr,
              int d)</span></span>
            </h3>
            <p>frees memory on the GPU device</p>
            <table class="m-table m-fullwidth m-flat">
              <thead>
                <tr><th colspan="2">Template parameters</th></tr>
              </thead>
              <tbody>
                <tr>
                  <td style="width: 1%">T</td>
                  <td>pointer type</td>
                </tr>
              </tbody>
              <thead>
                <tr><th colspan="2">Parameters</th></tr>
              </thead>
              <tbody>
                <tr>
                  <td>ptr</td>
                  <td>device pointer to memory to free</td>
                </tr>
                <tr>
                  <td>d</td>
                  <td>device context identifier</td>
                </tr>
              </tbody>
            </table>
<p>This methods call <code>cudaFree</code> to free the memory space pointed to by <code>ptr</code> using the given device context.</p>
          </div></section>
          <section class="m-doc-details" id="ae174a3a49b91ef21554dac16806f0d72"><div>
            <h3>
              <div class="m-doc-template">
                template&lt;typename T&gt;
              </div>
              <span class="m-doc-wrap-bumper">void tf::<wbr /></span><span class="m-doc-wrap"><span class="m-doc-wrap-bumper"><a href="#ae174a3a49b91ef21554dac16806f0d72" class="m-doc-self">cuda_free</a>(</span><span class="m-doc-wrap">T* ptr)</span></span>
            </h3>
            <p>frees memory on the GPU device</p>
            <table class="m-table m-fullwidth m-flat">
              <thead>
                <tr><th colspan="2">Template parameters</th></tr>
              </thead>
              <tbody>
                <tr>
                  <td style="width: 1%">T</td>
                  <td>pointer type</td>
                </tr>
              </tbody>
              <thead>
                <tr><th colspan="2">Parameters</th></tr>
              </thead>
              <tbody>
                <tr>
                  <td>ptr</td>
                  <td>device pointer to memory to free</td>
                </tr>
              </tbody>
            </table>
<p>This methods call <code>cudaFree</code> to free the memory space pointed to by <code>ptr</code> using the current device context of the caller.</p>
          </div></section>
          <section class="m-doc-details" id="aa4266474b921f8ed7d9ec8071fded2a4"><div>
            <h3>
              <span class="m-doc-wrap-bumper">void tf::<wbr /></span><span class="m-doc-wrap"><span class="m-doc-wrap-bumper"><a href="#aa4266474b921f8ed7d9ec8071fded2a4" class="m-doc-self">cuda_memcpy_async</a>(</span><span class="m-doc-wrap">cudaStream_t stream,
              void* dst,
              const void* src,
              size_t count)</span></span>
            </h3>
            <p>copies data between host and device asynchronously through a stream</p>
            <table class="m-table m-fullwidth m-flat">
              <thead>
                <tr><th colspan="2">Parameters</th></tr>
              </thead>
              <tbody>
                <tr>
                  <td style="width: 1%">stream</td>
                  <td>stream identifier</td>
                </tr>
                <tr>
                  <td>dst</td>
                  <td>destination memory address</td>
                </tr>
                <tr>
                  <td>src</td>
                  <td>source memory address</td>
                </tr>
                <tr>
                  <td>count</td>
                  <td>size in bytes to copy</td>
                </tr>
              </tbody>
            </table>
<p>The method calls <code>cudaMemcpyAsync</code> with the given <code>stream</code> using <code>cudaMemcpyDefault</code> to infer the memory space of the source and the destination pointers. The memory areas may not overlap.</p>
          </div></section>
          <section class="m-doc-details" id="a6615554d2954e895755411ee444d9760"><div>
            <h3>
              <span class="m-doc-wrap-bumper">void tf::<wbr /></span><span class="m-doc-wrap"><span class="m-doc-wrap-bumper"><a href="#a6615554d2954e895755411ee444d9760" class="m-doc-self">cuda_memset_async</a>(</span><span class="m-doc-wrap">cudaStream_t stream,
              void* devPtr,
              int value,
              size_t count)</span></span>
            </h3>
            <p>initializes or sets GPU memory to the given value byte by byte</p>
            <table class="m-table m-fullwidth m-flat">
              <thead>
                <tr><th colspan="2">Parameters</th></tr>
              </thead>
              <tbody>
                <tr>
                  <td style="width: 1%">stream</td>
                  <td>stream identifier</td>
                </tr>
                <tr>
                  <td>devPtr</td>
                  <td>pointer to GPU memory</td>
                </tr>
                <tr>
                  <td>value</td>
                  <td>value to set for each byte of the specified memory</td>
                </tr>
                <tr>
                  <td>count</td>
                  <td>size in bytes to set</td>
                </tr>
              </tbody>
            </table>
<p>The method calls <code>cudaMemsetAsync</code> with the given <code>stream</code> to fill the first <code>count</code> bytes of the memory area pointed to by <code>devPtr</code> with the constant byte value <code>value</code>.</p>
          </div></section>
          <section class="m-doc-details" id="a2ff1cf81426c856fc6db1f6ead47878f"><div>
            <h3>
              <div class="m-doc-template">
                template&lt;typename P, typename C&gt;
              </div>
              <span class="m-doc-wrap-bumper">void tf::<wbr /></span><span class="m-doc-wrap"><span class="m-doc-wrap-bumper"><a href="#a2ff1cf81426c856fc6db1f6ead47878f" class="m-doc-self">cuda_single_task</a>(</span><span class="m-doc-wrap">P&amp;&amp; p,
              C c)</span></span>
            </h3>
            <p>runs a callable asynchronously using one kernel thread</p>
            <table class="m-table m-fullwidth m-flat">
              <thead>
                <tr><th colspan="2">Template parameters</th></tr>
              </thead>
              <tbody>
                <tr>
                  <td style="width: 1%">P</td>
                  <td>execution policy type</td>
                </tr>
                <tr>
                  <td>C</td>
                  <td>closure type</td>
                </tr>
              </tbody>
              <thead>
                <tr><th colspan="2">Parameters</th></tr>
              </thead>
              <tbody>
                <tr>
                  <td>p</td>
                  <td>execution policy</td>
                </tr>
                <tr>
                  <td>c</td>
                  <td>closure to run by one kernel thread</td>
                </tr>
              </tbody>
            </table>
<p>The function launches a single kernel thread to run the given callable through the stream in the execution policy object.</p>
          </div></section>
          <section class="m-doc-details" id="a7c449cec0b93503b8280d05add35e9f4"><div>
            <h3>
              <div class="m-doc-template">
                template&lt;typename P, typename I, typename C&gt;
              </div>
              <span class="m-doc-wrap-bumper">void tf::<wbr /></span><span class="m-doc-wrap"><span class="m-doc-wrap-bumper"><a href="#a7c449cec0b93503b8280d05add35e9f4" class="m-doc-self">cuda_for_each</a>(</span><span class="m-doc-wrap">P&amp;&amp; p,
              I first,
              I last,
              C c)</span></span>
            </h3>
            <p>performs asynchronous parallel iterations over a range of items</p>
            <table class="m-table m-fullwidth m-flat">
              <thead>
                <tr><th colspan="2">Template parameters</th></tr>
              </thead>
              <tbody>
                <tr>
                  <td style="width: 1%">P</td>
                  <td>execution policy type</td>
                </tr>
                <tr>
                  <td>I</td>
                  <td>input iterator type</td>
                </tr>
                <tr>
                  <td>C</td>
                  <td>unary operator type</td>
                </tr>
              </tbody>
              <thead>
                <tr><th colspan="2">Parameters</th></tr>
              </thead>
              <tbody>
                <tr>
                  <td>p</td>
                  <td>execution policy object</td>
                </tr>
                <tr>
                  <td>first</td>
                  <td>iterator to the beginning of the range</td>
                </tr>
                <tr>
                  <td>last</td>
                  <td>iterator to the end of the range</td>
                </tr>
                <tr>
                  <td>c</td>
                  <td>unary operator to apply to each dereferenced iterator</td>
                </tr>
              </tbody>
            </table>
<p>This function is equivalent to a parallel execution of the following loop on a GPU:</p><pre class="m-code"><span class="k">for</span><span class="p">(</span><span class="k">auto</span><span class="w"> </span><span class="n">itr</span><span class="w"> </span><span class="o">=</span><span class="w"> </span><span class="n">first</span><span class="p">;</span><span class="w"> </span><span class="n">itr</span><span class="w"> </span><span class="o">!=</span><span class="w"> </span><span class="n">last</span><span class="p">;</span><span class="w"> </span><span class="n">itr</span><span class="o">++</span><span class="p">)</span><span class="w"> </span><span class="p">{</span><span class="w"></span>
<span class="w">  </span><span class="n">c</span><span class="p">(</span><span class="o">*</span><span class="n">itr</span><span class="p">);</span><span class="w"></span>
<span class="p">}</span><span class="w"></span></pre>
          </div></section>
          <section class="m-doc-details" id="a01ad7ce62fa6f42f2f2fbff3659b7884"><div>
            <h3>
              <div class="m-doc-template">
                template&lt;typename P, typename I, typename C&gt;
              </div>
              <span class="m-doc-wrap-bumper">void tf::<wbr /></span><span class="m-doc-wrap"><span class="m-doc-wrap-bumper"><a href="#a01ad7ce62fa6f42f2f2fbff3659b7884" class="m-doc-self">cuda_for_each_index</a>(</span><span class="m-doc-wrap">P&amp;&amp; p,
              I first,
              I last,
              I inc,
              C c)</span></span>
            </h3>
            <p>performs asynchronous parallel iterations over an index-based range of items</p>
            <table class="m-table m-fullwidth m-flat">
              <thead>
                <tr><th colspan="2">Template parameters</th></tr>
              </thead>
              <tbody>
                <tr>
                  <td style="width: 1%">P</td>
                  <td>execution policy type</td>
                </tr>
                <tr>
                  <td>I</td>
                  <td>input index type</td>
                </tr>
                <tr>
                  <td>C</td>
                  <td>unary operator type</td>
                </tr>
              </tbody>
              <thead>
                <tr><th colspan="2">Parameters</th></tr>
              </thead>
              <tbody>
                <tr>
                  <td>p</td>
                  <td>execution policy object</td>
                </tr>
                <tr>
                  <td>first</td>
                  <td>index to the beginning of the range</td>
                </tr>
                <tr>
                  <td>last</td>
                  <td>index to the end of the range</td>
                </tr>
                <tr>
                  <td>inc</td>
                  <td>step size between successive iterations</td>
                </tr>
                <tr>
                  <td>c</td>
                  <td>unary operator to apply to each index</td>
                </tr>
              </tbody>
            </table>
<p>This function is equivalent to a parallel execution of the following loop on a GPU:</p><pre class="m-code"><span class="c1">// step is positive [first, last)</span>
<span class="k">for</span><span class="p">(</span><span class="k">auto</span><span class="w"> </span><span class="n">i</span><span class="o">=</span><span class="n">first</span><span class="p">;</span><span class="w"> </span><span class="n">i</span><span class="o">&lt;</span><span class="n">last</span><span class="p">;</span><span class="w"> </span><span class="n">i</span><span class="o">+=</span><span class="n">step</span><span class="p">)</span><span class="w"> </span><span class="p">{</span><span class="w"></span>
<span class="w">  </span><span class="n">c</span><span class="p">(</span><span class="n">i</span><span class="p">);</span><span class="w"></span>
<span class="p">}</span><span class="w"></span>

<span class="c1">// step is negative [first, last)</span>
<span class="k">for</span><span class="p">(</span><span class="k">auto</span><span class="w"> </span><span class="n">i</span><span class="o">=</span><span class="n">first</span><span class="p">;</span><span class="w"> </span><span class="n">i</span><span class="o">&gt;</span><span class="n">last</span><span class="p">;</span><span class="w"> </span><span class="n">i</span><span class="o">+=</span><span class="n">step</span><span class="p">)</span><span class="w"> </span><span class="p">{</span><span class="w"></span>
<span class="w">  </span><span class="n">c</span><span class="p">(</span><span class="n">i</span><span class="p">);</span><span class="w"></span>
<span class="p">}</span><span class="w"></span></pre>
          </div></section>
          <section class="m-doc-details" id="a3ed764530620a419e3400e1f9ab6c956"><div>
            <h3>
              <div class="m-doc-template">
                template&lt;typename P, typename I, typename O, typename C&gt;
              </div>
              <span class="m-doc-wrap-bumper">void tf::<wbr /></span><span class="m-doc-wrap"><span class="m-doc-wrap-bumper"><a href="#a3ed764530620a419e3400e1f9ab6c956" class="m-doc-self">cuda_transform</a>(</span><span class="m-doc-wrap">P&amp;&amp; p,
              I first,
              I last,
              O output,
              C op)</span></span>
            </h3>
            <p>performs asynchronous parallel transforms over a range of items</p>
            <table class="m-table m-fullwidth m-flat">
              <thead>
                <tr><th colspan="2">Template parameters</th></tr>
              </thead>
              <tbody>
                <tr>
                  <td style="width: 1%">P</td>
                  <td>execution policy type</td>
                </tr>
                <tr>
                  <td>I</td>
                  <td>input iterator type</td>
                </tr>
                <tr>
                  <td>O</td>
                  <td>output iterator type</td>
                </tr>
                <tr>
                  <td>C</td>
                  <td>unary operator type</td>
                </tr>
              </tbody>
              <thead>
                <tr><th colspan="2">Parameters</th></tr>
              </thead>
              <tbody>
                <tr>
                  <td>p</td>
                  <td>execution policy</td>
                </tr>
                <tr>
                  <td>first</td>
                  <td>iterator to the beginning of the range</td>
                </tr>
                <tr>
                  <td>last</td>
                  <td>iterator to the end of the range</td>
                </tr>
                <tr>
                  <td>output</td>
                  <td>iterator to the beginning of the output range</td>
                </tr>
                <tr>
                  <td>op</td>
                  <td>unary operator to apply to transform each item</td>
                </tr>
              </tbody>
            </table>
<p>This method is equivalent to the parallel execution of the following loop on a GPU:</p><pre class="m-code"><span class="k">while</span><span class="w"> </span><span class="p">(</span><span class="n">first</span><span class="w"> </span><span class="o">!=</span><span class="w"> </span><span class="n">last</span><span class="p">)</span><span class="w"> </span><span class="p">{</span><span class="w"></span>
<span class="w">  </span><span class="o">*</span><span class="n">output</span><span class="o">++</span><span class="w"> </span><span class="o">=</span><span class="w"> </span><span class="n">op</span><span class="p">(</span><span class="o">*</span><span class="n">first</span><span class="o">++</span><span class="p">);</span><span class="w"></span>
<span class="p">}</span><span class="w"></span></pre>
          </div></section>
          <section class="m-doc-details" id="abdcb5b755f7ace2aa452541d5bf93b5f"><div>
            <h3>
              <div class="m-doc-template">
                template&lt;typename P, typename I1, typename I2, typename O, typename C&gt;
              </div>
              <span class="m-doc-wrap-bumper">void tf::<wbr /></span><span class="m-doc-wrap"><span class="m-doc-wrap-bumper"><a href="#abdcb5b755f7ace2aa452541d5bf93b5f" class="m-doc-self">cuda_transform</a>(</span><span class="m-doc-wrap">P&amp;&amp; p,
              I1 first1,
              I1 last1,
              I2 first2,
              O output,
              C op)</span></span>
            </h3>
            <p>performs asynchronous parallel transforms over two ranges of items</p>
            <table class="m-table m-fullwidth m-flat">
              <thead>
                <tr><th colspan="2">Template parameters</th></tr>
              </thead>
              <tbody>
                <tr>
                  <td style="width: 1%">P</td>
                  <td>execution policy type</td>
                </tr>
                <tr>
                  <td>I1</td>
                  <td>first input iterator type</td>
                </tr>
                <tr>
                  <td>I2</td>
                  <td>second input iterator type</td>
                </tr>
                <tr>
                  <td>O</td>
                  <td>output iterator type</td>
                </tr>
                <tr>
                  <td>C</td>
                  <td>binary operator type</td>
                </tr>
              </tbody>
              <thead>
                <tr><th colspan="2">Parameters</th></tr>
              </thead>
              <tbody>
                <tr>
                  <td>p</td>
                  <td>execution policy</td>
                </tr>
                <tr>
                  <td>first1</td>
                  <td>iterator to the beginning of the first range</td>
                </tr>
                <tr>
                  <td>last1</td>
                  <td>iterator to the end of the first range</td>
                </tr>
                <tr>
                  <td>first2</td>
                  <td>iterator to the beginning of the second range</td>
                </tr>
                <tr>
                  <td>output</td>
                  <td>iterator to the beginning of the output range</td>
                </tr>
                <tr>
                  <td>op</td>
                  <td>binary operator to apply to transform each pair of items</td>
                </tr>
              </tbody>
            </table>
<p>This method is equivalent to the parallel execution of the following loop on a GPU:</p><pre class="m-code"><span class="k">while</span><span class="w"> </span><span class="p">(</span><span class="n">first1</span><span class="w"> </span><span class="o">!=</span><span class="w"> </span><span class="n">last1</span><span class="p">)</span><span class="w"> </span><span class="p">{</span><span class="w"></span>
<span class="w">  </span><span class="o">*</span><span class="n">output</span><span class="o">++</span><span class="w"> </span><span class="o">=</span><span class="w"> </span><span class="n">op</span><span class="p">(</span><span class="o">*</span><span class="n">first1</span><span class="o">++</span><span class="p">,</span><span class="w"> </span><span class="o">*</span><span class="n">first2</span><span class="o">++</span><span class="p">);</span><span class="w"></span>
<span class="p">}</span><span class="w"></span></pre>
          </div></section>
          <section class="m-doc-details" id="a8a872d2a0ac73a676713cb5be5aa688c"><div>
            <h3>
              <div class="m-doc-template">
                template&lt;typename P, typename I, typename T, typename O&gt;
              </div>
              <span class="m-doc-wrap-bumper">void tf::<wbr /></span><span class="m-doc-wrap"><span class="m-doc-wrap-bumper"><a href="#a8a872d2a0ac73a676713cb5be5aa688c" class="m-doc-self">cuda_reduce</a>(</span><span class="m-doc-wrap">P&amp;&amp; p,
              I first,
              I last,
              T* res,
              O op,
              void* buf)</span></span>
            </h3>
            <p>performs asynchronous parallel reduction over a range of items</p>
            <table class="m-table m-fullwidth m-flat">
              <thead>
                <tr><th colspan="2">Template parameters</th></tr>
              </thead>
              <tbody>
                <tr>
                  <td style="width: 1%">P</td>
                  <td>execution policy type</td>
                </tr>
                <tr>
                  <td>I</td>
                  <td>input iterator type</td>
                </tr>
                <tr>
                  <td>T</td>
                  <td>value type</td>
                </tr>
                <tr>
                  <td>O</td>
                  <td>binary operator type</td>
                </tr>
              </tbody>
              <thead>
                <tr><th colspan="2">Parameters</th></tr>
              </thead>
              <tbody>
                <tr>
                  <td>p</td>
                  <td>execution policy</td>
                </tr>
                <tr>
                  <td>first</td>
                  <td>iterator to the beginning of the range</td>
                </tr>
                <tr>
                  <td>last</td>
                  <td>iterator to the end of the range</td>
                </tr>
                <tr>
                  <td>res</td>
                  <td>pointer to the result</td>
                </tr>
                <tr>
                  <td>op</td>
                  <td>binary operator to apply to reduce elements</td>
                </tr>
                <tr>
                  <td>buf</td>
                  <td>pointer to the temporary buffer</td>
                </tr>
              </tbody>
            </table>
<p>This method is equivalent to the parallel execution of the following loop on a GPU:</p><pre class="m-code"><span class="k">while</span><span class="w"> </span><span class="p">(</span><span class="n">first</span><span class="w"> </span><span class="o">!=</span><span class="w"> </span><span class="n">last</span><span class="p">)</span><span class="w"> </span><span class="p">{</span><span class="w"></span>
<span class="w">  </span><span class="o">*</span><span class="n">result</span><span class="w"> </span><span class="o">=</span><span class="w"> </span><span class="n">op</span><span class="p">(</span><span class="o">*</span><span class="n">result</span><span class="p">,</span><span class="w"> </span><span class="o">*</span><span class="n">first</span><span class="o">++</span><span class="p">);</span><span class="w"></span>
<span class="p">}</span><span class="w"></span></pre>
          </div></section>
          <section class="m-doc-details" id="a492e8410db032a0273a99dd905486161"><div>
            <h3>
              <div class="m-doc-template">
                template&lt;typename P, typename I, typename T, typename O&gt;
              </div>
              <span class="m-doc-wrap-bumper">void tf::<wbr /></span><span class="m-doc-wrap"><span class="m-doc-wrap-bumper"><a href="#a492e8410db032a0273a99dd905486161" class="m-doc-self">cuda_uninitialized_reduce</a>(</span><span class="m-doc-wrap">P&amp;&amp; p,
              I first,
              I last,
              T* res,
              O op,
              void* buf)</span></span>
            </h3>
            <p>performs asynchronous parallel reduction over a range of items without an initial value</p>
            <table class="m-table m-fullwidth m-flat">
              <thead>
                <tr><th colspan="2">Template parameters</th></tr>
              </thead>
              <tbody>
                <tr>
                  <td style="width: 1%">P</td>
                  <td>execution policy type</td>
                </tr>
                <tr>
                  <td>I</td>
                  <td>input iterator type</td>
                </tr>
                <tr>
                  <td>T</td>
                  <td>value type</td>
                </tr>
                <tr>
                  <td>O</td>
                  <td>binary operator type</td>
                </tr>
              </tbody>
              <thead>
                <tr><th colspan="2">Parameters</th></tr>
              </thead>
              <tbody>
                <tr>
                  <td>p</td>
                  <td>execution policy</td>
                </tr>
                <tr>
                  <td>first</td>
                  <td>iterator to the beginning of the range</td>
                </tr>
                <tr>
                  <td>last</td>
                  <td>iterator to the end of the range</td>
                </tr>
                <tr>
                  <td>res</td>
                  <td>pointer to the result</td>
                </tr>
                <tr>
                  <td>op</td>
                  <td>binary operator to apply to reduce elements</td>
                </tr>
                <tr>
                  <td>buf</td>
                  <td>pointer to the temporary buffer</td>
                </tr>
              </tbody>
            </table>
<p>This method is equivalent to the parallel execution of the following loop on a GPU:</p><pre class="m-code"><span class="o">*</span><span class="n">result</span><span class="w"> </span><span class="o">=</span><span class="w"> </span><span class="o">*</span><span class="n">first</span><span class="o">++</span><span class="p">;</span><span class="w">  </span><span class="c1">// no initial values partitipcate in the loop</span>
<span class="k">while</span><span class="w"> </span><span class="p">(</span><span class="n">first</span><span class="w"> </span><span class="o">!=</span><span class="w"> </span><span class="n">last</span><span class="p">)</span><span class="w"> </span><span class="p">{</span><span class="w"></span>
<span class="w">  </span><span class="o">*</span><span class="n">result</span><span class="w"> </span><span class="o">=</span><span class="w"> </span><span class="n">op</span><span class="p">(</span><span class="o">*</span><span class="n">result</span><span class="p">,</span><span class="w"> </span><span class="o">*</span><span class="n">first</span><span class="o">++</span><span class="p">);</span><span class="w"></span>
<span class="p">}</span><span class="w"></span></pre>
          </div></section>
          <section class="m-doc-details" id="a4463d06240d608bc31d8b3546a851e4e"><div>
            <h3>
              <div class="m-doc-template">
                template&lt;typename P, typename I, typename T, typename O, typename U&gt;
              </div>
              <span class="m-doc-wrap-bumper">void tf::<wbr /></span><span class="m-doc-wrap"><span class="m-doc-wrap-bumper"><a href="#a4463d06240d608bc31d8b3546a851e4e" class="m-doc-self">cuda_transform_reduce</a>(</span><span class="m-doc-wrap">P&amp;&amp; p,
              I first,
              I last,
              T* res,
              O bop,
              U uop,
              void* buf)</span></span>
            </h3>
            <p>performs asynchronous parallel reduction over a range of transformed items without an initial value</p>
            <table class="m-table m-fullwidth m-flat">
              <thead>
                <tr><th colspan="2">Template parameters</th></tr>
              </thead>
              <tbody>
                <tr>
                  <td style="width: 1%">P</td>
                  <td>execution policy type</td>
                </tr>
                <tr>
                  <td>I</td>
                  <td>input iterator type</td>
                </tr>
                <tr>
                  <td>T</td>
                  <td>value type</td>
                </tr>
                <tr>
                  <td>O</td>
                  <td>binary operator type</td>
                </tr>
                <tr>
                  <td>U</td>
                  <td>unary operator type</td>
                </tr>
              </tbody>
              <thead>
                <tr><th colspan="2">Parameters</th></tr>
              </thead>
              <tbody>
                <tr>
                  <td>p</td>
                  <td>execution policy</td>
                </tr>
                <tr>
                  <td>first</td>
                  <td>iterator to the beginning of the range</td>
                </tr>
                <tr>
                  <td>last</td>
                  <td>iterator to the end of the range</td>
                </tr>
                <tr>
                  <td>res</td>
                  <td>pointer to the result</td>
                </tr>
                <tr>
                  <td>bop</td>
                  <td>binary operator to apply to reduce elements</td>
                </tr>
                <tr>
                  <td>uop</td>
                  <td>unary operator to apply to transform elements</td>
                </tr>
                <tr>
                  <td>buf</td>
                  <td>pointer to the temporary buffer</td>
                </tr>
              </tbody>
            </table>
<p>This method is equivalent to the parallel execution of the following loop on a GPU:</p><pre class="m-code"><span class="k">while</span><span class="w"> </span><span class="p">(</span><span class="n">first</span><span class="w"> </span><span class="o">!=</span><span class="w"> </span><span class="n">last</span><span class="p">)</span><span class="w"> </span><span class="p">{</span><span class="w"></span>
<span class="w">  </span><span class="o">*</span><span class="n">result</span><span class="w"> </span><span class="o">=</span><span class="w"> </span><span class="n">bop</span><span class="p">(</span><span class="o">*</span><span class="n">result</span><span class="p">,</span><span class="w"> </span><span class="n">uop</span><span class="p">(</span><span class="o">*</span><span class="n">first</span><span class="o">++</span><span class="p">));</span><span class="w"></span>
<span class="p">}</span><span class="w"></span></pre>
          </div></section>
          <section class="m-doc-details" id="aa451668b7a0a3abf385cf2abebed8962"><div>
            <h3>
              <div class="m-doc-template">
                template&lt;typename P, typename I, typename T, typename O, typename U&gt;
              </div>
              <span class="m-doc-wrap-bumper">void tf::<wbr /></span><span class="m-doc-wrap"><span class="m-doc-wrap-bumper"><a href="#aa451668b7a0a3abf385cf2abebed8962" class="m-doc-self">cuda_uninitialized_transform_reduce</a>(</span><span class="m-doc-wrap">P&amp;&amp; p,
              I first,
              I last,
              T* res,
              O bop,
              U uop,
              void* buf)</span></span>
            </h3>
            <p>performs asynchronous parallel reduction over a range of transformed items with an initial value</p>
            <table class="m-table m-fullwidth m-flat">
              <thead>
                <tr><th colspan="2">Template parameters</th></tr>
              </thead>
              <tbody>
                <tr>
                  <td style="width: 1%">P</td>
                  <td>execution policy type</td>
                </tr>
                <tr>
                  <td>I</td>
                  <td>input iterator type</td>
                </tr>
                <tr>
                  <td>T</td>
                  <td>value type</td>
                </tr>
                <tr>
                  <td>O</td>
                  <td>binary operator type</td>
                </tr>
                <tr>
                  <td>U</td>
                  <td>unary operator type</td>
                </tr>
              </tbody>
              <thead>
                <tr><th colspan="2">Parameters</th></tr>
              </thead>
              <tbody>
                <tr>
                  <td>p</td>
                  <td>execution policy</td>
                </tr>
                <tr>
                  <td>first</td>
                  <td>iterator to the beginning of the range</td>
                </tr>
                <tr>
                  <td>last</td>
                  <td>iterator to the end of the range</td>
                </tr>
                <tr>
                  <td>res</td>
                  <td>pointer to the result</td>
                </tr>
                <tr>
                  <td>bop</td>
                  <td>binary operator to apply to reduce elements</td>
                </tr>
                <tr>
                  <td>uop</td>
                  <td>unary operator to apply to transform elements</td>
                </tr>
                <tr>
                  <td>buf</td>
                  <td>pointer to the temporary buffer</td>
                </tr>
              </tbody>
            </table>
<p>This method is equivalent to the parallel execution of the following loop on a GPU:</p><pre class="m-code"><span class="o">*</span><span class="n">result</span><span class="w"> </span><span class="o">=</span><span class="w"> </span><span class="n">uop</span><span class="p">(</span><span class="o">*</span><span class="n">first</span><span class="o">++</span><span class="p">);</span><span class="w">  </span><span class="c1">// no initial values partitipcate in the loop</span>
<span class="k">while</span><span class="w"> </span><span class="p">(</span><span class="n">first</span><span class="w"> </span><span class="o">!=</span><span class="w"> </span><span class="n">last</span><span class="p">)</span><span class="w"> </span><span class="p">{</span><span class="w"></span>
<span class="w">  </span><span class="o">*</span><span class="n">result</span><span class="w"> </span><span class="o">=</span><span class="w"> </span><span class="n">bop</span><span class="p">(</span><span class="o">*</span><span class="n">result</span><span class="p">,</span><span class="w"> </span><span class="n">uop</span><span class="p">(</span><span class="o">*</span><span class="n">first</span><span class="o">++</span><span class="p">));</span><span class="w"></span>
<span class="p">}</span><span class="w"></span></pre>
          </div></section>
          <section class="m-doc-details" id="a2e1b44c84a09e0a8495a611cb9a7ea40"><div>
            <h3>
              <div class="m-doc-template">
                template&lt;typename P, typename I, typename O, typename C&gt;
              </div>
              <span class="m-doc-wrap-bumper">void tf::<wbr /></span><span class="m-doc-wrap"><span class="m-doc-wrap-bumper"><a href="#a2e1b44c84a09e0a8495a611cb9a7ea40" class="m-doc-self">cuda_inclusive_scan</a>(</span><span class="m-doc-wrap">P&amp;&amp; p,
              I first,
              I last,
              O output,
              C op,
              void* buf)</span></span>
            </h3>
            <p>performs asynchronous inclusive scan over a range of items</p>
            <table class="m-table m-fullwidth m-flat">
              <thead>
                <tr><th colspan="2">Template parameters</th></tr>
              </thead>
              <tbody>
                <tr>
                  <td style="width: 1%">P</td>
                  <td>execution policy type</td>
                </tr>
                <tr>
                  <td>I</td>
                  <td>input iterator</td>
                </tr>
                <tr>
                  <td>O</td>
                  <td>output iterator</td>
                </tr>
                <tr>
                  <td>C</td>
                  <td>binary operator type</td>
                </tr>
              </tbody>
              <thead>
                <tr><th colspan="2">Parameters</th></tr>
              </thead>
              <tbody>
                <tr>
                  <td>p</td>
                  <td>execution policy</td>
                </tr>
                <tr>
                  <td>first</td>
                  <td>iterator to the beginning of the input range</td>
                </tr>
                <tr>
                  <td>last</td>
                  <td>iterator to the end of the input range</td>
                </tr>
                <tr>
                  <td>output</td>
                  <td>iterator to the beginning of the output range</td>
                </tr>
                <tr>
                  <td>op</td>
                  <td>binary operator to apply to scan</td>
                </tr>
                <tr>
                  <td>buf</td>
                  <td>pointer to the temporary buffer</td>
                </tr>
              </tbody>
            </table>
          </div></section>
          <section class="m-doc-details" id="afa4aa760ddb6efbda1b9bab505ad5baf"><div>
            <h3>
              <div class="m-doc-template">
                template&lt;typename P, typename I, typename O, typename C, typename U&gt;
              </div>
              <span class="m-doc-wrap-bumper">void tf::<wbr /></span><span class="m-doc-wrap"><span class="m-doc-wrap-bumper"><a href="#afa4aa760ddb6efbda1b9bab505ad5baf" class="m-doc-self">cuda_transform_inclusive_scan</a>(</span><span class="m-doc-wrap">P&amp;&amp; p,
              I first,
              I last,
              O output,
              C bop,
              U uop,
              void* buf)</span></span>
            </h3>
            <p>performs asynchronous inclusive scan over a range of transformed items</p>
            <table class="m-table m-fullwidth m-flat">
              <thead>
                <tr><th colspan="2">Template parameters</th></tr>
              </thead>
              <tbody>
                <tr>
                  <td style="width: 1%">P</td>
                  <td>execution policy type</td>
                </tr>
                <tr>
                  <td>I</td>
                  <td>input iterator</td>
                </tr>
                <tr>
                  <td>O</td>
                  <td>output iterator</td>
                </tr>
                <tr>
                  <td>C</td>
                  <td>binary operator type</td>
                </tr>
                <tr>
                  <td>U</td>
                  <td>unary operator type</td>
                </tr>
              </tbody>
              <thead>
                <tr><th colspan="2">Parameters</th></tr>
              </thead>
              <tbody>
                <tr>
                  <td>p</td>
                  <td>execution policy</td>
                </tr>
                <tr>
                  <td>first</td>
                  <td>iterator to the beginning of the input range</td>
                </tr>
                <tr>
                  <td>last</td>
                  <td>iterator to the end of the input range</td>
                </tr>
                <tr>
                  <td>output</td>
                  <td>iterator to the beginning of the output range</td>
                </tr>
                <tr>
                  <td>bop</td>
                  <td>binary operator to apply to scan</td>
                </tr>
                <tr>
                  <td>uop</td>
                  <td>unary operator to apply to transform each item before scan</td>
                </tr>
                <tr>
                  <td>buf</td>
                  <td>pointer to the temporary buffer</td>
                </tr>
              </tbody>
            </table>
          </div></section>
          <section class="m-doc-details" id="aeb391c40120844318fd715b8c3a716bb"><div>
            <h3>
              <div class="m-doc-template">
                template&lt;typename P, typename I, typename O, typename C&gt;
              </div>
              <span class="m-doc-wrap-bumper">void tf::<wbr /></span><span class="m-doc-wrap"><span class="m-doc-wrap-bumper"><a href="#aeb391c40120844318fd715b8c3a716bb" class="m-doc-self">cuda_exclusive_scan</a>(</span><span class="m-doc-wrap">P&amp;&amp; p,
              I first,
              I last,
              O output,
              C op,
              void* buf)</span></span>
            </h3>
            <p>performs asynchronous exclusive scan over a range of items</p>
            <table class="m-table m-fullwidth m-flat">
              <thead>
                <tr><th colspan="2">Template parameters</th></tr>
              </thead>
              <tbody>
                <tr>
                  <td style="width: 1%">P</td>
                  <td>execution policy type</td>
                </tr>
                <tr>
                  <td>I</td>
                  <td>input iterator</td>
                </tr>
                <tr>
                  <td>O</td>
                  <td>output iterator</td>
                </tr>
                <tr>
                  <td>C</td>
                  <td>binary operator type</td>
                </tr>
              </tbody>
              <thead>
                <tr><th colspan="2">Parameters</th></tr>
              </thead>
              <tbody>
                <tr>
                  <td>p</td>
                  <td>execution policy</td>
                </tr>
                <tr>
                  <td>first</td>
                  <td>iterator to the beginning of the input range</td>
                </tr>
                <tr>
                  <td>last</td>
                  <td>iterator to the end of the input range</td>
                </tr>
                <tr>
                  <td>output</td>
                  <td>iterator to the beginning of the output range</td>
                </tr>
                <tr>
                  <td>op</td>
                  <td>binary operator to apply to scan</td>
                </tr>
                <tr>
                  <td>buf</td>
                  <td>pointer to the temporary buffer</td>
                </tr>
              </tbody>
            </table>
          </div></section>
          <section class="m-doc-details" id="a2e739895c1c73538967af060ca714366"><div>
            <h3>
              <div class="m-doc-template">
                template&lt;typename P, typename I, typename O, typename C, typename U&gt;
              </div>
              <span class="m-doc-wrap-bumper">void tf::<wbr /></span><span class="m-doc-wrap"><span class="m-doc-wrap-bumper"><a href="#a2e739895c1c73538967af060ca714366" class="m-doc-self">cuda_transform_exclusive_scan</a>(</span><span class="m-doc-wrap">P&amp;&amp; p,
              I first,
              I last,
              O output,
              C bop,
              U uop,
              void* buf)</span></span>
            </h3>
            <p>performs asynchronous exclusive scan over a range of items</p>
            <table class="m-table m-fullwidth m-flat">
              <thead>
                <tr><th colspan="2">Template parameters</th></tr>
              </thead>
              <tbody>
                <tr>
                  <td style="width: 1%">P</td>
                  <td>execution policy type</td>
                </tr>
                <tr>
                  <td>I</td>
                  <td>input iterator</td>
                </tr>
                <tr>
                  <td>O</td>
                  <td>output iterator</td>
                </tr>
                <tr>
                  <td>C</td>
                  <td>binary operator type</td>
                </tr>
                <tr>
                  <td>U</td>
                  <td>unary operator type</td>
                </tr>
              </tbody>
              <thead>
                <tr><th colspan="2">Parameters</th></tr>
              </thead>
              <tbody>
                <tr>
                  <td>p</td>
                  <td>execution policy</td>
                </tr>
                <tr>
                  <td>first</td>
                  <td>iterator to the beginning of the input range</td>
                </tr>
                <tr>
                  <td>last</td>
                  <td>iterator to the end of the input range</td>
                </tr>
                <tr>
                  <td>output</td>
                  <td>iterator to the beginning of the output range</td>
                </tr>
                <tr>
                  <td>bop</td>
                  <td>binary operator to apply to scan</td>
                </tr>
                <tr>
                  <td>uop</td>
                  <td>unary operator to apply to transform each item before scan</td>
                </tr>
                <tr>
                  <td>buf</td>
                  <td>pointer to the temporary buffer</td>
                </tr>
              </tbody>
            </table>
          </div></section>
          <section class="m-doc-details" id="aa84d4c68d2cbe9f6efc4a1eb1a115458"><div>
            <h3>
              <div class="m-doc-template">
                template&lt;typename P, typename a_keys_it, typename a_vals_it, typename b_keys_it, typename b_vals_it, typename c_keys_it, typename c_vals_it, typename C&gt;
              </div>
              <span class="m-doc-wrap-bumper">void tf::<wbr /></span><span class="m-doc-wrap"><span class="m-doc-wrap-bumper"><a href="#aa84d4c68d2cbe9f6efc4a1eb1a115458" class="m-doc-self">cuda_merge_by_key</a>(</span><span class="m-doc-wrap">P&amp;&amp; p,
              a_keys_it a_keys_first,
              a_keys_it a_keys_last,
              a_vals_it a_vals_first,
              b_keys_it b_keys_first,
              b_keys_it b_keys_last,
              b_vals_it b_vals_first,
              c_keys_it c_keys_first,
              c_vals_it c_vals_first,
              C comp,
              void* buf)</span></span>
            </h3>
            <p>performs asynchronous key-value merge over a range of keys and values</p>
            <table class="m-table m-fullwidth m-flat">
              <thead>
                <tr><th colspan="2">Template parameters</th></tr>
              </thead>
              <tbody>
                <tr>
                  <td style="width: 1%">P</td>
                  <td>execution policy type</td>
                </tr>
                <tr>
                  <td>a_keys_it</td>
                  <td>first key iterator type</td>
                </tr>
                <tr>
                  <td>a_vals_it</td>
                  <td>first value iterator type</td>
                </tr>
                <tr>
                  <td>b_keys_it</td>
                  <td>second key iterator type</td>
                </tr>
                <tr>
                  <td>b_vals_it</td>
                  <td>second value iterator type</td>
                </tr>
                <tr>
                  <td>c_keys_it</td>
                  <td>output key iterator type</td>
                </tr>
                <tr>
                  <td>c_vals_it</td>
                  <td>output value iterator type</td>
                </tr>
                <tr>
                  <td>C</td>
                  <td>comparator type</td>
                </tr>
              </tbody>
              <thead>
                <tr><th colspan="2">Parameters</th></tr>
              </thead>
              <tbody>
                <tr>
                  <td>p</td>
                  <td>execution policy</td>
                </tr>
                <tr>
                  <td>a_keys_first</td>
                  <td>iterator to the beginning of the first key range</td>
                </tr>
                <tr>
                  <td>a_keys_last</td>
                  <td>iterator to the end of the first key range</td>
                </tr>
                <tr>
                  <td>a_vals_first</td>
                  <td>iterator to the beginning of the first value range</td>
                </tr>
                <tr>
                  <td>b_keys_first</td>
                  <td>iterator to the beginning of the second key range</td>
                </tr>
                <tr>
                  <td>b_keys_last</td>
                  <td>iterator to the end of the second key range</td>
                </tr>
                <tr>
                  <td>b_vals_first</td>
                  <td>iterator to the beginning of the second value range</td>
                </tr>
                <tr>
                  <td>c_keys_first</td>
                  <td>iterator to the beginning of the output key range</td>
                </tr>
                <tr>
                  <td>c_vals_first</td>
                  <td>iterator to the beginning of the output value range</td>
                </tr>
                <tr>
                  <td>comp</td>
                  <td>comparator</td>
                </tr>
                <tr>
                  <td>buf</td>
                  <td>pointer to the temporary buffer</td>
                </tr>
              </tbody>
            </table>
<p>Performs a key-value merge that copies elements from <code>[a_keys_first, a_keys_last)</code> and <code>[b_keys_first, b_keys_last)</code> into a single range, <code>[c_keys_first, c_keys_last + (a_keys_last - a_keys_first) + (b_keys_last - b_keys_first))</code> such that the resulting range is in ascending key order.</p><p>At the same time, the merge copies elements from the two associated ranges <code>[a_vals_first + (a_keys_last - a_keys_first))</code> and <code>[b_vals_first + (b_keys_last - b_keys_first))</code> into a single range, <code>[c_vals_first, c_vals_first + (a_keys_last - a_keys_first) + (b_keys_last - b_keys_first))</code> such that the resulting range is in ascending order implied by each input element&#x27;s associated key.</p><p>For example, assume:</p><ul><li><code>a_keys</code> = {1, 8};</li><li><code>a_vals</code> = {2, 1};</li><li><code>b_keys</code> = {3, 7};</li><li><code>b_vals</code> = {3, 4};</li></ul><p>After the merge, we have:</p><ul><li><code>c_keys</code> = {1, 3, 7, 8}</li><li><code>c_vals</code> = {2, 3, 4, 1}</li></ul>
          </div></section>
          <section class="m-doc-details" id="a37ec481149c2f01669353033d75ed72a"><div>
            <h3>
              <div class="m-doc-template">
                template&lt;typename P, typename a_keys_it, typename b_keys_it, typename c_keys_it, typename C&gt;
              </div>
              <span class="m-doc-wrap-bumper">void tf::<wbr /></span><span class="m-doc-wrap"><span class="m-doc-wrap-bumper"><a href="#a37ec481149c2f01669353033d75ed72a" class="m-doc-self">cuda_merge</a>(</span><span class="m-doc-wrap">P&amp;&amp; p,
              a_keys_it a_keys_first,
              a_keys_it a_keys_last,
              b_keys_it b_keys_first,
              b_keys_it b_keys_last,
              c_keys_it c_keys_first,
              C comp,
              void* buf)</span></span>
            </h3>
            <p>performs asynchronous key-only merge over a range of keys</p>
            <table class="m-table m-fullwidth m-flat">
              <thead>
                <tr><th colspan="2">Template parameters</th></tr>
              </thead>
              <tbody>
                <tr>
                  <td style="width: 1%">P</td>
                  <td>execution policy type</td>
                </tr>
                <tr>
                  <td>a_keys_it</td>
                  <td>first key iterator type</td>
                </tr>
                <tr>
                  <td>b_keys_it</td>
                  <td>second key iterator type</td>
                </tr>
                <tr>
                  <td>c_keys_it</td>
                  <td>output key iterator type</td>
                </tr>
                <tr>
                  <td>C</td>
                  <td>comparator type</td>
                </tr>
              </tbody>
              <thead>
                <tr><th colspan="2">Parameters</th></tr>
              </thead>
              <tbody>
                <tr>
                  <td>p</td>
                  <td>execution policy</td>
                </tr>
                <tr>
                  <td>a_keys_first</td>
                  <td>iterator to the beginning of the first key range</td>
                </tr>
                <tr>
                  <td>a_keys_last</td>
                  <td>iterator to the end of the first key range</td>
                </tr>
                <tr>
                  <td>b_keys_first</td>
                  <td>iterator to the beginning of the second key range</td>
                </tr>
                <tr>
                  <td>b_keys_last</td>
                  <td>iterator to the end of the second key range</td>
                </tr>
                <tr>
                  <td>c_keys_first</td>
                  <td>iterator to the beginning of the output key range</td>
                </tr>
                <tr>
                  <td>comp</td>
                  <td>comparator</td>
                </tr>
                <tr>
                  <td>buf</td>
                  <td>pointer to the temporary buffer</td>
                </tr>
              </tbody>
            </table>
<p>This function is equivalent to <a href="namespacetf.html#aa84d4c68d2cbe9f6efc4a1eb1a115458" class="m-doc">tf::<wbr />cuda_merge_by_key</a> without values.</p>
          </div></section>
          <section class="m-doc-details" id="a9c69906a4dfd1e2d0cd7ed496d29dafd"><div>
            <h3>
              <div class="m-doc-template">
                template&lt;typename P, typename K, typename V = cudaEmpty&gt;
              </div>
              <span class="m-doc-wrap-bumper">unsigned tf::<wbr /></span><span class="m-doc-wrap"><span class="m-doc-wrap-bumper"><a href="#a9c69906a4dfd1e2d0cd7ed496d29dafd" class="m-doc-self">cuda_sort_buffer_size</a>(</span><span class="m-doc-wrap">unsigned count)</span></span>
            </h3>
            <p>queries the buffer size in bytes needed to call sort kernels for the given number of elements</p>
            <table class="m-table m-fullwidth m-flat">
              <thead>
                <tr><th colspan="2">Template parameters</th></tr>
              </thead>
              <tbody>
                <tr>
                  <td style="width: 1%">P</td>
                  <td>execution policy type</td>
                </tr>
                <tr>
                  <td>K</td>
                  <td>key type</td>
                </tr>
                <tr>
                  <td>V</td>
                  <td>value type (default tf::cudaEmpty)</td>
                </tr>
              </tbody>
              <thead>
                <tr><th colspan="2">Parameters</th></tr>
              </thead>
              <tbody>
                <tr>
                  <td>count</td>
                  <td>number of keys/values to sort</td>
                </tr>
              </tbody>
            </table>
<p>The function is used to allocate a buffer for calling <a href="namespacetf.html#a06804cb1598e965febc7bd35fc0fbbb0" class="m-doc">tf::<wbr />cuda_sort</a>.</p>
          </div></section>
          <section class="m-doc-details" id="a3461b9179221dd7230ce2a0e45156c7f"><div>
            <h3>
              <div class="m-doc-template">
                template&lt;typename P, typename K_it, typename V_it, typename C&gt;
              </div>
              <span class="m-doc-wrap-bumper">void tf::<wbr /></span><span class="m-doc-wrap"><span class="m-doc-wrap-bumper"><a href="#a3461b9179221dd7230ce2a0e45156c7f" class="m-doc-self">cuda_sort_by_key</a>(</span><span class="m-doc-wrap">P&amp;&amp; p,
              K_it k_first,
              K_it k_last,
              V_it v_first,
              C comp,
              void* buf)</span></span>
            </h3>
            <p>performs asynchronous key-value sort on a range of items</p>
            <table class="m-table m-fullwidth m-flat">
              <thead>
                <tr><th colspan="2">Template parameters</th></tr>
              </thead>
              <tbody>
                <tr>
                  <td style="width: 1%">P</td>
                  <td>execution policy type</td>
                </tr>
                <tr>
                  <td>K_it</td>
                  <td>key iterator type</td>
                </tr>
                <tr>
                  <td>V_it</td>
                  <td>value iterator type</td>
                </tr>
                <tr>
                  <td>C</td>
                  <td>comparator type</td>
                </tr>
              </tbody>
              <thead>
                <tr><th colspan="2">Parameters</th></tr>
              </thead>
              <tbody>
                <tr>
                  <td>p</td>
                  <td>execution policy</td>
                </tr>
                <tr>
                  <td>k_first</td>
                  <td>iterator to the beginning of the key range</td>
                </tr>
                <tr>
                  <td>k_last</td>
                  <td>iterator to the end of the key range</td>
                </tr>
                <tr>
                  <td>v_first</td>
                  <td>iterator to the beginning of the value range</td>
                </tr>
                <tr>
                  <td>comp</td>
                  <td>binary comparator</td>
                </tr>
                <tr>
                  <td>buf</td>
                  <td>pointer to the temporary buffer</td>
                </tr>
              </tbody>
            </table>
<p>Sorts key-value elements in <code>[k_first, k_last)</code> and <code>[v_first, v_first + (k_last - k_first))</code> into ascending key order using the given comparator <code>comp</code>. If <code>i</code> and <code>j</code> are any two valid iterators in <code>[k_first, k_last)</code> such that <code>i</code> precedes <code>j</code>, and <code>p</code> and <code>q</code> are iterators in <code>[v_first, v_first + (k_last - k_first))</code> corresponding to <code>i</code> and <code>j</code> respectively, then <code>comp(*j, *i)</code> evaluates to <code>false</code>.</p><p>For example, assume:</p><ul><li><code>keys</code> are <code>{1, 4, 2, 8, 5, 7}</code></li><li><code>values</code> are <code>{&#x27;a&#x27;, &#x27;b&#x27;, &#x27;c&#x27;, &#x27;d&#x27;, &#x27;e&#x27;, &#x27;f&#x27;}</code></li></ul><p>After sort:</p><ul><li><code>keys</code> are <code>{1, 2, 4, 5, 7, 8}</code></li><li><code>values</code> are <code>{&#x27;a&#x27;, &#x27;c&#x27;, &#x27;b&#x27;, &#x27;e&#x27;, &#x27;f&#x27;, &#x27;d&#x27;}</code></li></ul>
          </div></section>
          <section class="m-doc-details" id="a06804cb1598e965febc7bd35fc0fbbb0"><div>
            <h3>
              <div class="m-doc-template">
                template&lt;typename P, typename K_it, typename C&gt;
              </div>
              <span class="m-doc-wrap-bumper">void tf::<wbr /></span><span class="m-doc-wrap"><span class="m-doc-wrap-bumper"><a href="#a06804cb1598e965febc7bd35fc0fbbb0" class="m-doc-self">cuda_sort</a>(</span><span class="m-doc-wrap">P&amp;&amp; p,
              K_it k_first,
              K_it k_last,
              C comp,
              void* buf)</span></span>
            </h3>
            <p>performs asynchronous key-only sort on a range of items</p>
            <table class="m-table m-fullwidth m-flat">
              <thead>
                <tr><th colspan="2">Template parameters</th></tr>
              </thead>
              <tbody>
                <tr>
                  <td style="width: 1%">P</td>
                  <td>execution policy type</td>
                </tr>
                <tr>
                  <td>K_it</td>
                  <td>key iterator type</td>
                </tr>
                <tr>
                  <td>C</td>
                  <td>comparator type</td>
                </tr>
              </tbody>
              <thead>
                <tr><th colspan="2">Parameters</th></tr>
              </thead>
              <tbody>
                <tr>
                  <td>p</td>
                  <td>execution policy</td>
                </tr>
                <tr>
                  <td>k_first</td>
                  <td>iterator to the beginning of the key range</td>
                </tr>
                <tr>
                  <td>k_last</td>
                  <td>iterator to the end of the key range</td>
                </tr>
                <tr>
                  <td>comp</td>
                  <td>binary comparator</td>
                </tr>
                <tr>
                  <td>buf</td>
                  <td>pointer to the temporary buffer</td>
                </tr>
              </tbody>
            </table>
<p>This method is equivalent to <a href="namespacetf.html#a3461b9179221dd7230ce2a0e45156c7f" class="m-doc">tf::<wbr />cuda_sort_by_key</a> without values.</p>
          </div></section>
          <section class="m-doc-details" id="a5f9dabd7c5d0fa5166cf76d9fa5a038e"><div>
            <h3>
              <div class="m-doc-template">
                template&lt;typename P, typename I, typename U&gt;
              </div>
              <span class="m-doc-wrap-bumper">void tf::<wbr /></span><span class="m-doc-wrap"><span class="m-doc-wrap-bumper"><a href="#a5f9dabd7c5d0fa5166cf76d9fa5a038e" class="m-doc-self">cuda_find_if</a>(</span><span class="m-doc-wrap">P&amp;&amp; p,
              I first,
              I last,
              unsigned* idx,
              U op)</span></span>
            </h3>
            <p>finds the index of the first element that satisfies the given criteria</p>
            <table class="m-table m-fullwidth m-flat">
              <thead>
                <tr><th colspan="2">Template parameters</th></tr>
              </thead>
              <tbody>
                <tr>
                  <td style="width: 1%">P</td>
                  <td>execution policy type</td>
                </tr>
                <tr>
                  <td>I</td>
                  <td>input iterator type</td>
                </tr>
                <tr>
                  <td>U</td>
                  <td>unary operator type</td>
                </tr>
              </tbody>
              <thead>
                <tr><th colspan="2">Parameters</th></tr>
              </thead>
              <tbody>
                <tr>
                  <td>p</td>
                  <td>execution policy</td>
                </tr>
                <tr>
                  <td>first</td>
                  <td>iterator to the beginning of the range</td>
                </tr>
                <tr>
                  <td>last</td>
                  <td>iterator to the end of the range</td>
                </tr>
                <tr>
                  <td>idx</td>
                  <td>pointer to the index of the found element</td>
                </tr>
                <tr>
                  <td>op</td>
                  <td>unary operator which returns <code>true</code> for the required element</td>
                </tr>
              </tbody>
            </table>
<p>The function launches kernels asynchronously to find the index <code>idx</code> of the first element in the range <code>[first, last)</code> such that <code>op(*(first+idx))</code> is true. This is equivalent to the parallel execution of the following loop:</p><pre class="m-code"><span class="kt">unsigned</span><span class="w"> </span><span class="n">idx</span><span class="w"> </span><span class="o">=</span><span class="w"> </span><span class="mi">0</span><span class="p">;</span><span class="w"></span>
<span class="k">for</span><span class="p">(;</span><span class="w"> </span><span class="n">first</span><span class="w"> </span><span class="o">!=</span><span class="w"> </span><span class="n">last</span><span class="p">;</span><span class="w"> </span><span class="o">++</span><span class="n">first</span><span class="p">,</span><span class="w"> </span><span class="o">++</span><span class="n">idx</span><span class="p">)</span><span class="w"> </span><span class="p">{</span><span class="w"></span>
<span class="w">  </span><span class="k">if</span><span class="w"> </span><span class="p">(</span><span class="n">p</span><span class="p">(</span><span class="o">*</span><span class="n">first</span><span class="p">))</span><span class="w"> </span><span class="p">{</span><span class="w"></span>
<span class="w">    </span><span class="k">return</span><span class="w"> </span><span class="n">idx</span><span class="p">;</span><span class="w"></span>
<span class="w">  </span><span class="p">}</span><span class="w"></span>
<span class="p">}</span><span class="w"></span>
<span class="k">return</span><span class="w"> </span><span class="n">idx</span><span class="p">;</span><span class="w"></span></pre>
          </div></section>
          <section class="m-doc-details" id="a572c13198191c46765264f8afabe2e9f"><div>
            <h3>
              <div class="m-doc-template">
                template&lt;typename P, typename I, typename O&gt;
              </div>
              <span class="m-doc-wrap-bumper">void tf::<wbr /></span><span class="m-doc-wrap"><span class="m-doc-wrap-bumper"><a href="#a572c13198191c46765264f8afabe2e9f" class="m-doc-self">cuda_min_element</a>(</span><span class="m-doc-wrap">P&amp;&amp; p,
              I first,
              I last,
              unsigned* idx,
              O op,
              void* buf)</span></span>
            </h3>
            <p>finds the index of the minimum element in a range</p>
            <table class="m-table m-fullwidth m-flat">
              <thead>
                <tr><th colspan="2">Template parameters</th></tr>
              </thead>
              <tbody>
                <tr>
                  <td style="width: 1%">P</td>
                  <td>execution policy type</td>
                </tr>
                <tr>
                  <td>I</td>
                  <td>input iterator type</td>
                </tr>
                <tr>
                  <td>O</td>
                  <td>comparator type</td>
                </tr>
              </tbody>
              <thead>
                <tr><th colspan="2">Parameters</th></tr>
              </thead>
              <tbody>
                <tr>
                  <td>p</td>
                  <td>execution policy object</td>
                </tr>
                <tr>
                  <td>first</td>
                  <td>iterator to the beginning of the range</td>
                </tr>
                <tr>
                  <td>last</td>
                  <td>iterator to the end of the range</td>
                </tr>
                <tr>
                  <td>idx</td>
                  <td>solution index of the minimum element</td>
                </tr>
                <tr>
                  <td>op</td>
                  <td>comparison function object</td>
                </tr>
                <tr>
                  <td>buf</td>
                  <td>pointer to the buffer</td>
                </tr>
              </tbody>
            </table>
<p>The function launches kernels asynchronously to find the smallest element in the range <code>[first, last)</code> using the given comparator <code>op</code>. You need to provide a buffer that holds at least tf::cuda_min_element_bufsz bytes for internal use. The function is equivalent to a parallel execution of the following loop:</p><pre class="m-code"><span class="k">if</span><span class="p">(</span><span class="n">first</span><span class="w"> </span><span class="o">==</span><span class="w"> </span><span class="n">last</span><span class="p">)</span><span class="w"> </span><span class="p">{</span><span class="w"></span>
<span class="w">  </span><span class="k">return</span><span class="w"> </span><span class="mi">0</span><span class="p">;</span><span class="w"></span>
<span class="p">}</span><span class="w"></span>
<span class="k">auto</span><span class="w"> </span><span class="n">smallest</span><span class="w"> </span><span class="o">=</span><span class="w"> </span><span class="n">first</span><span class="p">;</span><span class="w"></span>
<span class="k">for</span><span class="w"> </span><span class="p">(</span><span class="o">++</span><span class="n">first</span><span class="p">;</span><span class="w"> </span><span class="n">first</span><span class="w"> </span><span class="o">!=</span><span class="w"> </span><span class="n">last</span><span class="p">;</span><span class="w"> </span><span class="o">++</span><span class="n">first</span><span class="p">)</span><span class="w"> </span><span class="p">{</span><span class="w"></span>
<span class="w">  </span><span class="k">if</span><span class="w"> </span><span class="p">(</span><span class="n">op</span><span class="p">(</span><span class="o">*</span><span class="n">first</span><span class="p">,</span><span class="w"> </span><span class="o">*</span><span class="n">smallest</span><span class="p">))</span><span class="w"> </span><span class="p">{</span><span class="w"></span>
<span class="w">    </span><span class="n">smallest</span><span class="w"> </span><span class="o">=</span><span class="w"> </span><span class="n">first</span><span class="p">;</span><span class="w"></span>
<span class="w">  </span><span class="p">}</span><span class="w"></span>
<span class="p">}</span><span class="w"></span>
<span class="k">return</span><span class="w"> </span><span class="n">std</span><span class="o">::</span><span class="n">distance</span><span class="p">(</span><span class="n">first</span><span class="p">,</span><span class="w"> </span><span class="n">smallest</span><span class="p">);</span><span class="w"></span></pre>
          </div></section>
          <section class="m-doc-details" id="a3fc577fd0a8f127770bcf68bc56c073e"><div>
            <h3>
              <div class="m-doc-template">
                template&lt;typename P, typename I, typename O&gt;
              </div>
              <span class="m-doc-wrap-bumper">void tf::<wbr /></span><span class="m-doc-wrap"><span class="m-doc-wrap-bumper"><a href="#a3fc577fd0a8f127770bcf68bc56c073e" class="m-doc-self">cuda_max_element</a>(</span><span class="m-doc-wrap">P&amp;&amp; p,
              I first,
              I last,
              unsigned* idx,
              O op,
              void* buf)</span></span>
            </h3>
            <p>finds the index of the maximum element in a range</p>
            <table class="m-table m-fullwidth m-flat">
              <thead>
                <tr><th colspan="2">Template parameters</th></tr>
              </thead>
              <tbody>
                <tr>
                  <td style="width: 1%">P</td>
                  <td>execution policy type</td>
                </tr>
                <tr>
                  <td>I</td>
                  <td>input iterator type</td>
                </tr>
                <tr>
                  <td>O</td>
                  <td>comparator type</td>
                </tr>
              </tbody>
              <thead>
                <tr><th colspan="2">Parameters</th></tr>
              </thead>
              <tbody>
                <tr>
                  <td>p</td>
                  <td>execution policy object</td>
                </tr>
                <tr>
                  <td>first</td>
                  <td>iterator to the beginning of the range</td>
                </tr>
                <tr>
                  <td>last</td>
                  <td>iterator to the end of the range</td>
                </tr>
                <tr>
                  <td>idx</td>
                  <td>solution index of the maximum element</td>
                </tr>
                <tr>
                  <td>op</td>
                  <td>comparison function object</td>
                </tr>
                <tr>
                  <td>buf</td>
                  <td>pointer to the buffer</td>
                </tr>
              </tbody>
            </table>
<p>The function launches kernels asynchronously to find the largest element in the range <code>[first, last)</code> using the given comparator <code>op</code>. You need to provide a buffer that holds at least tf::cuda_max_element_bufsz bytes for internal use. The function is equivalent to a parallel execution of the following loop:</p><pre class="m-code"><span class="k">if</span><span class="p">(</span><span class="n">first</span><span class="w"> </span><span class="o">==</span><span class="w"> </span><span class="n">last</span><span class="p">)</span><span class="w"> </span><span class="p">{</span><span class="w"></span>
<span class="w">  </span><span class="k">return</span><span class="w"> </span><span class="mi">0</span><span class="p">;</span><span class="w"></span>
<span class="p">}</span><span class="w"></span>
<span class="k">auto</span><span class="w"> </span><span class="n">largest</span><span class="w"> </span><span class="o">=</span><span class="w"> </span><span class="n">first</span><span class="p">;</span><span class="w"></span>
<span class="k">for</span><span class="w"> </span><span class="p">(</span><span class="o">++</span><span class="n">first</span><span class="p">;</span><span class="w"> </span><span class="n">first</span><span class="w"> </span><span class="o">!=</span><span class="w"> </span><span class="n">last</span><span class="p">;</span><span class="w"> </span><span class="o">++</span><span class="n">first</span><span class="p">)</span><span class="w"> </span><span class="p">{</span><span class="w"></span>
<span class="w">  </span><span class="k">if</span><span class="w"> </span><span class="p">(</span><span class="n">op</span><span class="p">(</span><span class="o">*</span><span class="n">largest</span><span class="p">,</span><span class="w"> </span><span class="o">*</span><span class="n">first</span><span class="p">))</span><span class="w"> </span><span class="p">{</span><span class="w"></span>
<span class="w">    </span><span class="n">largest</span><span class="w"> </span><span class="o">=</span><span class="w"> </span><span class="n">first</span><span class="p">;</span><span class="w"></span>
<span class="w">  </span><span class="p">}</span><span class="w"></span>
<span class="p">}</span><span class="w"></span>
<span class="k">return</span><span class="w"> </span><span class="n">std</span><span class="o">::</span><span class="n">distance</span><span class="p">(</span><span class="n">first</span><span class="p">,</span><span class="w"> </span><span class="n">largest</span><span class="p">);</span><span class="w"></span></pre>
          </div></section>
          <section class="m-doc-details" id="a30fa078dcf625e9eada5a95af1467588"><div>
            <h3>
              <span class="m-doc-wrap-bumper">const char* tf::<wbr /></span><span class="m-doc-wrap"><span class="m-doc-wrap-bumper"><a href="#a30fa078dcf625e9eada5a95af1467588" class="m-doc-self">version</a>(</span><span class="m-doc-wrap">) <span class="m-label m-primary">constexpr</span></span></span>
            </h3>
            <p>queries the version information in a string format <code>major.minor.patch</code></p>
<p>Release notes are available here: <a href="https://taskflow.github.io/taskflow/Releases.html">https:/<wbr />/<wbr />taskflow.github.io/<wbr />taskflow/<wbr />Releases.html</a></p>
          </div></section>
        </section>
        <section>
          <h2>Variable documentation</h2>
          <section class="m-doc-details" id="ad3a41adc2499a9519da3e77dc3e9849c"><div>
            <h3>
              <div class="m-doc-template">
                template&lt;typename P&gt;
              </div>
              bool tf::<wbr /><a href="#ad3a41adc2499a9519da3e77dc3e9849c" class="m-doc-self">is_task_params_v</a> <span class="m-label m-primary">constexpr</span>
            </h3>
            <p>determines if the given type is a task parameter type</p>
<p><a href="classtf_1_1Task.html" class="m-doc">Task</a> parameters can be specified in one of the following types:</p><ul><li><a href="structtf_1_1TaskParams.html" class="m-doc">tf::<wbr />TaskParams</a>: assign the struct of defined parameters</li><li><a href="structtf_1_1DefaultTaskParams.html" class="m-doc">tf::<wbr />DefaultTaskParams</a>: assign nothing</li><li><a href="http://en.cppreference.com/w/cpp/string/basic_string.html" class="m-doc-external">std::<wbr />string</a>: assign a name to the task</li></ul>
          </div></section>
          <section class="m-doc-details" id="aefeb96086f4a99f0e58a0f321012a52c"><div>
            <h3>
              <div class="m-doc-template">
                template&lt;typename C&gt;
              </div>
              bool tf::<wbr /><a href="#aefeb96086f4a99f0e58a0f321012a52c" class="m-doc-self">is_subflow_task_v</a> <span class="m-label m-primary">constexpr</span>
            </h3>
            <p>determines if a callable is a dynamic task</p>
<p>A dynamic task is a callable object constructible from std::function&lt;void(Subflow&amp;)&gt;.</p>
          </div></section>
          <section class="m-doc-details" id="a00ca2fc2de0e679a7d9b8039340343df"><div>
            <h3>
              <div class="m-doc-template">
                template&lt;typename C&gt;
              </div>
              bool tf::<wbr /><a href="#a00ca2fc2de0e679a7d9b8039340343df" class="m-doc-self">is_condition_task_v</a> <span class="m-label m-primary">constexpr</span>
            </h3>
            <p>determines if a callable is a condition task</p>
<p>A condition task is a callable object constructible from std::function&lt;int()&gt; or std::function&lt;int(tf::Runtime&amp;)&gt;.</p>
          </div></section>
          <section class="m-doc-details" id="a78c40dc8776735b0f2c27cd446481aff"><div>
            <h3>
              <div class="m-doc-template">
                template&lt;typename C&gt;
              </div>
              bool tf::<wbr /><a href="#a78c40dc8776735b0f2c27cd446481aff" class="m-doc-self">is_multi_condition_task_v</a> <span class="m-label m-primary">constexpr</span>
            </h3>
            <p>determines if a callable is a multi-condition task</p>
<p>A multi-condition task is a callable object constructible from <a href="http://en.cppreference.com/w/cpp/utility/functional/function.html" class="m-doc-external">std::<wbr />function</a>&lt;tf::SmallVector&lt;int&gt;()&gt; or <a href="http://en.cppreference.com/w/cpp/utility/functional/function.html" class="m-doc-external">std::<wbr />function</a>&lt;tf::SmallVector&lt;int&gt;(tf::Runtime&amp;)&gt;.</p>
          </div></section>
          <section class="m-doc-details" id="a11fc9c98eb3a0d3a9aa55598b1f4d614"><div>
            <h3>
              <div class="m-doc-template">
                template&lt;typename C&gt;
              </div>
              bool tf::<wbr /><a href="#a11fc9c98eb3a0d3a9aa55598b1f4d614" class="m-doc-self">is_static_task_v</a> <span class="m-label m-primary">constexpr</span>
            </h3>
            <p>determines if a callable is a static task</p>
<p>A static task is a callable object constructible from std::function&lt;void()&gt; or std::function&lt;void(tf::Runtime&amp;)&gt;.</p>
          </div></section>
          <section class="m-doc-details" id="a73c20705fc54763f195a00b6e626e301"><div>
            <h3>
              <div class="m-doc-template">
                template&lt;typename P&gt;
              </div>
              bool tf::<wbr /><a href="#a73c20705fc54763f195a00b6e626e301" class="m-doc-self">is_partitioner_v</a> <span class="m-label m-primary">constexpr</span>
            </h3>
            <p>determines if a type is a partitioner</p>
<p>A partitioner is a derived type from <a href="classtf_1_1PartitionerBase.html" class="m-doc">tf::<wbr />PartitionerBase</a>.</p>
          </div></section>
        </section>
      </div>
    </div>
  </div>
</article></main>
<div class="m-doc-search" id="search">
  <a href="#!" onclick="return hideSearch()"></a>
  <div class="m-container">
    <div class="m-row">
      <div class="m-col-m-8 m-push-m-2">
        <div class="m-doc-search-header m-text m-small">
          <div><span class="m-label m-default">Tab</span> / <span class="m-label m-default">T</span> to search, <span class="m-label m-default">Esc</span> to close</div>
          <div id="search-symbolcount">&hellip;</div>
        </div>
        <div class="m-doc-search-content">
          <form>
            <input type="search" name="q" id="search-input" placeholder="Loading &hellip;" disabled="disabled" autofocus="autofocus" autocomplete="off" spellcheck="false" />
          </form>
          <noscript class="m-text m-danger m-text-center">Unlike everything else in the docs, the search functionality <em>requires</em> JavaScript.</noscript>
          <div id="search-help" class="m-text m-dim m-text-center">
            <p class="m-noindent">Search for symbols, directories, files, pages or
            modules. You can omit any prefix from the symbol or file path; adding a
            <code>:</code> or <code>/</code> suffix lists all members of given symbol or
            directory.</p>
            <p class="m-noindent">Use <span class="m-label m-dim">&darr;</span>
            / <span class="m-label m-dim">&uarr;</span> to navigate through the list,
            <span class="m-label m-dim">Enter</span> to go.
            <span class="m-label m-dim">Tab</span> autocompletes common prefix, you can
            copy a link to the result using <span class="m-label m-dim">⌘</span>
            <span class="m-label m-dim">L</span> while <span class="m-label m-dim">⌘</span>
            <span class="m-label m-dim">M</span> produces a Markdown link.</p>
          </div>
          <div id="search-notfound" class="m-text m-warning m-text-center">Sorry, nothing was found.</div>
          <ul id="search-results"></ul>
        </div>
      </div>
    </div>
  </div>
</div>
<script src="search-v2.js"></script>
<script src="searchdata-v2.js" async="async"></script>
<footer><nav>
  <div class="m-container">
    <div class="m-row">
      <div class="m-col-l-10 m-push-l-1">
        <p>Taskflow handbook is part of the <a href="https://taskflow.github.io">Taskflow project</a>, copyright © <a href="https://tsung-wei-huang.github.io/">Dr. Tsung-Wei Huang</a>, 2018&ndash;2024.<br />Generated by <a href="https://doxygen.org/">Doxygen</a> 1.9.1 and <a href="https://mcss.mosra.cz/">m.css</a>.</p>
      </div>
    </div>
  </div>
</nav></footer>
</body>
</html><|MERGE_RESOLUTION|>--- conflicted
+++ resolved
@@ -133,27 +133,23 @@
               <div class="m-doc-template">template&lt;typename T&gt;</div>
               class <a href="classtf_1_1Future.html" class="m-doc">Future</a>
             </dt>
-<<<<<<< HEAD
+            <dd>class to access the result of an execution</dd>
+            <dt>
+              class <a href="classtf_1_1ObserverInterface.html" class="m-doc">ObserverInterface</a>
+            </dt>
+            <dd>class to derive an executor observer</dd>
+            <dt>
+              class <a href="classtf_1_1ChromeObserver.html" class="m-doc">ChromeObserver</a>
+            </dt>
+            <dd>class to create an observer based on Chrome tracing format</dd>
+            <dt>
+              class <a href="classtf_1_1TFProfObserver.html" class="m-doc">TFProfObserver</a>
+            </dt>
+            <dd>class to create an observer based on the built-in taskflow profiler format</dd>
+            <dt>
+              struct <a href="structtf_1_1DefaultClosureWrapper.html" class="m-doc">DefaultClosureWrapper</a>
+            </dt>
             <dd>default closure wrapper that simply runs the given closure as is</dd>
-=======
-            <dd>class to access the result of an execution</dd>
->>>>>>> e01c7472
-            <dt>
-              class <a href="classtf_1_1ObserverInterface.html" class="m-doc">ObserverInterface</a>
-            </dt>
-            <dd>class to derive an executor observer</dd>
-            <dt>
-              class <a href="classtf_1_1ChromeObserver.html" class="m-doc">ChromeObserver</a>
-            </dt>
-            <dd>class to create an observer based on Chrome tracing format</dd>
-            <dt>
-              class <a href="classtf_1_1TFProfObserver.html" class="m-doc">TFProfObserver</a>
-            </dt>
-            <dd>class to create an observer based on the built-in taskflow profiler format</dd>
-            <dt>
-              struct <a href="structtf_1_1DefaultClosureWrapper.html" class="m-doc">DefaultClosureWrapper</a>
-            </dt>
-            <dd>default closure wrapper that simplies runs the given closure as is</dd>
             <dt>
               <div class="m-doc-template">template&lt;typename C = <a href="structtf_1_1DefaultClosureWrapper.html" class="m-doc">DefaultClosureWrapper</a>&gt;</div>
               class <a href="classtf_1_1PartitionerBase.html" class="m-doc">PartitionerBase</a>
